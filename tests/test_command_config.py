# -*- coding: utf-8 -*-

from nose.tools import eq_

from mtui import commands
from mtui.config import Config
from mtui.template import TestReport
from mtui.prompt import CommandAlreadyBoundError
from .utils import StringIO
from .utils import ConfigFake
from .utils import LogFake
from .utils import SysFake
from .test_prompt import TestableCommandPrompt

try:
    from itertools import zip_longest
except ImportError:
    from itertools import izip_longest as zip_longest


# FIXME: the command objects needs to be constructed via CommandPrompt
# due to CDC's braindead implementation. See
# L{CommandPrompt.__getattr__}

def _run_config(in_, config):
    """
    :return: str stdout of the Config command

    note the burden of setting appropriate interface_version is on the
    user.
    """
    cp = TestableCommandPrompt(config, LogFake(), SysFake())
    try:
        cp._add_subcommand(commands.Config)
    except CommandAlreadyBoundError:
        pass
    cp.onecmd(in_)
    return cp.stdout.getvalue()

def test_config():
    """
    Test
        > config
    shows usage
    """
    c = ConfigFake()
    c.interface_version = commands.Config.stable
    eq_(_run_config("config", c), "usage: config [-h] {show} ...\n")

def test_config_show():
    """
    Test
        > config show
    shows the full config file
    """

    c = ConfigFake()
    # redefine options which depend on environment
    c.datadir = 'foo-data'
    c.template_dir = 'foo-template'
    c.refhosts_path = 'foo-refhosts'
    c.session_user = 'foo-user'
    c.interface_version = '66.6'

    for actual,expected in zip_longest(
          [ (opt, val)
            for x in _run_config("config show", c).splitlines()
            for opt, _, val in [x.partition(" = ")]]
        , [("{0:<25}".format(opt), val) for (opt, val) in
            [ ("datadir"                    , "'foo-data'")
            , ("template_dir"               , "'foo-template'")
            , ("local_tempdir"              , "'/tmp'")
            , ("session_user"               , "'foo-user'")
            , ("interface_version"          , "'66.6'")
            , ("connection_timeout"         , "300")
            , ("svn_path"                   , "'svn+ssh://svn@qam.suse.de/testreports'")
            , ("bugzilla_url"               , "'https://bugzilla.novell.com'")
            , ("reports_url"                , "'http://qam.suse.de/testreports'")
            , ("repclean_path"              , "'/mounts/qam/rep-clean/rep-clean.sh'")
            , ("target_tempdir"             , "'/tmp'")
            , ("target_testsuitedir"        , "'/usr/share/qa/tools'")
            , ("testopia_interface"         , "'https://apibugzilla.novell.com/tr_xmlrpc.cgi'")
            , ("testopia_user"              , "''")
            , ("testopia_pass"              , "''")
            , ("chdir_to_template_dir"      , "False")
            , ("refhosts_resolvers"         , "'https'")
            , ("refhosts_https_uri"         , "'https://qam.suse.de/metadata/refhosts.xml'")
            , ("refhosts_https_expiration"  , "43200")
            , ("refhosts_path"              , "'foo-refhosts'")
            , ("use_keyring"                , 'False')
<<<<<<< HEAD
            , ("location"                   , "'default'")
=======
            , ('report_bug_url'             , "'https://bugzilla.suse.com/enter_bug.cgi?classification=40&product=Testenvironment&submit=Use+This+Product&component=MTUI'")
>>>>>>> 0d5ac633
        ]]):
            eq_(actual,expected)

def test_config_show_one():
    """
    Test
        > config show x
    shows the x attribute
    """

    c = ConfigFake()
    c.datadir = 'foo-data'
    c.interface_version = commands.Config.stable
    eq_(_run_config("config show datadir", c),
        "datadir = 'foo-data'\n")<|MERGE_RESOLUTION|>--- conflicted
+++ resolved
@@ -88,11 +88,8 @@
             , ("refhosts_https_expiration"  , "43200")
             , ("refhosts_path"              , "'foo-refhosts'")
             , ("use_keyring"                , 'False')
-<<<<<<< HEAD
+            , ('report_bug_url'             , "'https://bugzilla.suse.com/enter_bug.cgi?classification=40&product=Testenvironment&submit=Use+This+Product&component=MTUI'")
             , ("location"                   , "'default'")
-=======
-            , ('report_bug_url'             , "'https://bugzilla.suse.com/enter_bug.cgi?classification=40&product=Testenvironment&submit=Use+This+Product&component=MTUI'")
->>>>>>> 0d5ac633
         ]]):
             eq_(actual,expected)
 
