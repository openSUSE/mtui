# -*- coding: utf-8 -*-

import os
import re
from os.path import join, dirname
from errno import ENOENT
from errno import EEXIST
import shutil
import glob
import stat
from traceback import format_exc
from abc import ABCMeta
from abc import abstractmethod
from datetime import date
import subprocess

from mtui.target import Target
from mtui.target import TargetI
from mtui.target import RunCommand
from mtui.target import FileUpload
from mtui.refhost import RefhostsFactory
from mtui.utils import ensure_dir_exists, chdir
from mtui.types import MD5Hash
from mtui.types.obs import RequestReviewID
from mtui.utils import edit_text
from mtui.five import with_metaclass
from mtui.messages import QadbReportCommentLengthWarning
from mtui.messages import FailedToDownloadSrcRPMError
from mtui.messages import FailedToExtractSrcRPM
from mtui.messages import SrcRPMExtractedMessage
<<<<<<< HEAD
from mtui import messages
=======
from mtui.messages import SvnCheckoutInterruptedError
>>>>>>> 132f769d
from mtui import updater
from mtui.utils import ass_is, ass_isL

try:
    from nose.tools import nottest
    has_nose = True
except ImportError:
    has_nose = False

class _TemplateIOError(IOError):
    """
    New type to distinguish between IOErrors happening when reading the
    template file which are recoverable and IOErrors happening somewhere
    else in the process
    """
    pass

def download_source_rpm(uri, recursion_level, system = subprocess.call):
    cmd = 'wget -q -r -nd -l{1} --no-parent -A "*src.rpm" {0}/'.format(
        uri,
        recursion_level
    )
    rc = system(cmd, shell = True)

    if rc:
        raise FailedToDownloadSrcRPMError(rc, cmd)

def testreport_svn_checkout(config, log, uri):
    ensure_dir_exists(
        config.template_dir,
        on_create=lambda path: log.debug('created config.template_dir directory {0}'.format(path))
    )

    with chdir(config.template_dir):
        # FIXME: use python module to perform svn checkout
        try:
            subprocess.check_call(['svn', 'co', uri])
        except KeyboardInterrupt:
            raise SvnCheckoutInterruptedError(uri)

class Scripts(object):
    def __init__(self, scripts):
        """
        :type scripts: [L{Script}]
        """
        self.scripts = scripts

    def run(self, targets):
        ass_isL(targets, TargetI)

        for x in self.scripts:
            x.run(targets)

class UpdateID(object):
    def __init__(self, id_, testreport_factory, testreport_svn_checkout):
        self.id = id_
        self.testreport_factory = testreport_factory
        self._vcs_checkout = testreport_svn_checkout

    def _template_path(self):
        return join(self.config.template_dir, str(self.id), 'log')

    def make_testreport(self):
        tr = self.testreport_factory(
            self.config,
            self.log,
            date = date
        )

        try:
            tr.read(self._template_path())
        except _TemplateIOError as e:
            if e.errno != ENOENT:
                raise

            self._vcs_checkout(
                self.config,
                self.log,
                join(self.config.svn_path, str(self.id))
            )

            tr.read(self._template_path())

        return tr

class SwampUpdateID(UpdateID):
    def __init__(self, md5):
        """
        :param md5: str
        """
        super(SwampUpdateID, self).__init__(
            MD5Hash(md5),
            SwampTestReport,
            testreport_svn_checkout
        )

class OBSUpdateID(UpdateID):
    def __init__(self, rrid, *args, **kw):
        super(OBSUpdateID, self).__init__(
            RequestReviewID(rrid),
            OBSTestReport,
            testreport_svn_checkout
        )

class TestReportAlreadyLoaded(RuntimeError):
    pass

class TestReport(with_metaclass(ABCMeta, object)):
    # FIXME: the code around read() (_open_and_parse, _parse and factory
    # _factory_md5) is weird a lot.
    # Firstly, it might clear some things up to change the open/read
    # things to file-like interface.

    targetFactory = Target
    refhostsFactory = RefhostsFactory

    @property
    @abstractmethod
    def _type(self):
        """
        :return: str Short human readable description of the TestReport
            type.
        """

    def __init__(self, config, log, date, file_uploader = FileUpload,
    cmd_runner = RunCommand, scripts_src_dir = None):
        """
        :type today: f :: L{datetime.date}
        """
        self.config = config
        self.log = log
        self._date = date

        self.file_uploader = file_uploader
        self.cmd_runner = cmd_runner

        self._scripts_src_dir = scripts_src_dir
        self.directory = config.template_dir

        # Note: the default values here are unchanged from the previous
        # class Metadata for backward compaibility purposes, so we don't
        # have to modify every user of this class at the same time as
        # refactoring the internals.
        self.path = ''
        """
        :type path: str or None
        :param path: path to the testreport file if loaded, otherwise None
        """

        self.patches = {}
        self.packages = {}
        self.systems = {}
        """
        :type systems: dict str -> str
        :param systems: hostname -> system
        """
        self.bugs = {}
        self.testplatforms = []
        self.category = ""
        self.swampid = ""
        self.packager = ""
        self.reviewer = ""
        self.md5 = None
        """
        :type md5: MD5Hash instance or None
        """
        self.repository = None

        self._attrs = [
            'category',
            'packager',
            'reviewer',
            'packages',
            'systems',
            'bugs',
            'repository',
        ]
        """
        :type attrs: [str]
        :param attrs: attributes expected to exist on `self` after
            parsing the template
        """

    def _copytree(_, *args, **kw):
        return shutil.copytree(*args, **kw)

    def _open_and_parse(self, path):
        try:
            with open(path, 'r') as f:
                self._parse(f)
        except IOError as e:
            args = list(e.args) + [e.filename]
            e_new = _TemplateIOError(*args)
            e_new.__cause__ = e # PEP 3134
            raise e_new

    def read(self, path):
        self._open_and_parse(path)
        self.path = path

        if self.config.chdir_to_template_dir:
            os.chdir(dirname(path))

        self.copy_scripts()

    def _parse(self, tpl):
        """
        Parse qam testreport template into self attributes

        :type tpl_: file like object
        :param tpl_: opened template to read
        """

        if self.path:
            raise TestReportAlreadyLoaded(self.path)

        for line in tpl.readlines():
            self._parse_line(line)

        self._warn_missing_fields()

    def _parse_line(self, line):
        """
        :return: bool True if line was parsed, otherwise False
        """
        match = re.search('Category: (.+)', line)
        if match:
            self.category = match.group(1)
            return True

        match = re.search('Packager: (.+)', line)
        if match:
            self.packager = match.group(1)
            return True

        match = re.search('Packages: (.+)', line)
        if match:
            self.packages = dict([(pack.split()[0], pack.split()[2]) for pack in match.group(1).split(',')])
            return True

        match = re.search('Test Plan Reviewer(?:s)?: (.+)', line)
        if match:
            self.reviewer = match.group(1)
            return True

        match = re.search('Bug #(\d+) \("(.*)"\):', line)  # deprecated
        if match:
            self.bugs[match.group(1)] = match.group(2)
            return True

        match = re.search('Testplatform: (.*)', line)
        if match:
            self.testplatforms.append(match.group(1))
            return True

        match = re.search('(.*-.*) \(reference host: (\S+).*\)', line)
        if match:
            if '?' not in match.group(2):
                self.systems[match.group(2)] = match.group(1)
            return True

        match = re.search('Bugs: (.*)', line)
        if match:
            for bug in match.group(1).split(','):
                self.bugs[bug.strip(' ')] = 'Description not available'
            return True

        m = re.match('Repository: (.+)', line)
        if m:
            self.repository = m.group(1)
            return True

        return False

    def _warn_missing_fields(self):
        missing = [x for x in self._attrs if not getattr(self, x)]
        if missing:
            msg = "TestReport: missing fields: {0}"
            self.log.warning(msg.format(missing))

    def get_package_list(self):
        return list(self.packages.keys())

    def get_release(self):
        return updater.get_release(list(self.systems.values()))

    def _get_doer(self, registry):
        return registry[self.get_release()]

    def get_preparer(self):
        return self._get_doer(updater.Preparer)

    def get_updater(self):
        return self._get_doer(updater.Updater)

    def get_installer(self):
        return self._get_doer(updater.Installer)

    def get_uninstaller(self):
        return self._get_doer(updater.Uninstaller)

    def get_downgrader(self):
        return self._get_doer(updater.Downgrader)

    def scripts_src_dir(self):
        if self._scripts_src_dir:
            return self._scripts_src_dir

        return join(self.config.datadir, 'scripts')

    def copy_scripts(self):
        if not self.path:
            raise RuntimeError("Called while missing path")

        # copy check_* and compare_* scripts to the template directory
        # TODO: do not override
        src = self.scripts_src_dir()
        dst = self.scripts_wd()

        ignore = shutil.ignore_patterns('*.svn')

        self._copy_scripts(src, dst, ignore)
        self._ensure_executable('{0}/*/compare_*'.format(dst))

    def _copy_scripts(self, src, dst, ignore):
        try:
            self.log.debug("Copying scripts: {0} -> {1}".format(
                src, dst
            ))
            self._copytree(src, dst, ignore=ignore)
        except OSError as e:
            # this should not happen but was already noticed once or
            # twice.  probable due to nfs timeouts if mtui was checked
            # out to a nfs mount.
            msg = "Copy scripts {0} -> {1} failed. reason:"
            msg = msg.format(src, dst)
            if e.errno == ENOENT:
                self.log.error(msg)
                self.log.error(str(e))
                self.log.error("copy scripts manually")
                self.log.debug(format_exc())
            elif e.errno == EEXIST:
                self.log.warning(msg)
                self.log.warning(str(e))
                self.log.debug(format_exc())
            else:
                raise

    def _ensure_executable(self, pattern):
        for i in glob.glob(pattern):
            # make sure the compare scripts (which run localy) are
            # executable
            # TODO: add test that the scripts indeed are +x
            st = os.stat(i)
            os.chmod(i, st.st_mode | stat.S_IEXEC)

    def connect_targets(self):
        # TODO: duplicated in:
        #   autoadd
        #   add_host
        #   load_template
        targets = {}

        for (host, system) in self.systems.items():
            try:
                targets[host] = self.targetFactory(host, system,
                    self.get_package_list(),
                    timeout=self.config.connection_timeout)
                targets[host].add_history(['connect'])
            except Exception as e:
                self.log.debug(format_exc())
                msg = 'failed to add host {0} to target list'
                self.log.warning(msg.format(host))
            except KeyboardInterrupt:
                # skip adding the reference host if CTRL-C was pressed.
                # FIXME: this might not work if we are somewhere deep in
                # the network/ssh code where KeyboardInterrupt is not
                # thrown.
                # Note: this wouldn't be a problem with Twisted by
                # default.
                # With paramiko we'd have to run it in threads, assuming
                # the network/ssh code really can't KeyboardInterrupt
                self.log.warning('skipping host {0}'.format(host))

        return targets

    def _refhosts_from_tp(self, testplatform):
        refhosts = self.refhostsFactory(self.config, self.log)

        try:
            refhosts.set_attributes_from_testplatform(testplatform)
            hostnames = refhosts.search()
        except (ValueError, KeyError):
            hostnames = []
            msg = 'failed to parse testplatform {0!r}'
            self.log.warning(msg.format(testplatform))
        else:
            if not hostnames:
                msg = 'nothing found for testplatform {0!r}'
                self.log.warning(msg.format(testplatform))

        return dict([(hn, refhosts.get_host_systemname(hn))
                    for hn in hostnames])

    def load_systems_from_testplatforms(self):
        for tp in self.testplatforms:
            self.systems.update(self._refhosts_from_tp(tp))

    def add_host(self, hostname, system):
        self.systems[hostname] = system

    def _show_yourself_data(self):
        return [
            ('Category'  , self.category),
            ('Hosts'     , ' '.join(sorted(self.systems.keys()))),
            ('Reviewer'  , self.reviewer),
            ('Packager'  , self.packager),
            ('Bugs'      , ', '.join(sorted(self.bugs.keys()))),
            ('Packages'  , ' '.join(sorted(self.get_package_list()))),
            ('Testreport', self._testreport_url()),
            ('Repository', self.repository),
        ] + [(x.upper(), y) for x,y in self.patches.items()]

    def show_yourself(self, writer):
        self._aligned_write(writer, dict(self._show_yourself_data()))

    def _aligned_write(self, writer, data):
        """
        :type data: dict
        """
        for x in sorted(data.items()):
            writer.write("{0:15}: {1}\n".format(*x))

    def _testreport_url(self):
        return '/'.join([self.config.reports_url, str(self.id), 'log'])

    def local_wd(self, *paths):
        """
        :return: str local working directory
        """
        return self._wd(self.config.local_tempdir, str(self.id), *paths)

    def report_wd(self, *paths, **kw):
        """
        :return: str local working directory relative to the testreport
            checkout.
        """
        assert self.path, "empty path"

        return self._wd(dirname(self.path), *paths, **kw)

    def _wd(self, *paths, **kwargs):
        return ensure_dir_exists(*paths, **kwargs)

    def target_wd(self, *paths):
        """
        :return: str remote working directory on SUT
        """
        return join(self.config.target_tempdir, str(self.id), *paths)

    def scripts_wd(self, *paths):
        """
        :return: str path to the scripts dir joined with paths

        Note this method does not create the directories as needed
        because that's handled by L{TestReport.copy_scripts}
        """
        return join(self.report_wd(), *["scripts"] + list(paths))

    def pkg_list_file(self):
        return self.report_wd('packages-list.txt', filepath = True)

    def get_testsuite_comment(self, testsuite):
        return TestsuiteComment(
            self.log,
            "{0} {1}".format(self._type, self.id),
            testsuite,
            self._date.today(),
            text_editor = edit_text
        )

    def __repr__(self):
        return "<{0}.{1} {2}>".format(
            self.__module__,
            self.__class__.__name__,
            self.id
        )

    def script_hooks(self, s):
        """
        :type s: L{Script} class
        """

        d = s.absolute_subdir(self)

        return Scripts([
            s(self, join(d, x), self.log, self.file_uploader, self.cmd_runner)
            for r, _, fs in os.walk(d) if r == d
            for x in fs
        ])

    def download_source_rpm(self):
        raise NotImplementedError()

    def extract_source_rpm(self):
        with chdir(self.local_wd()):
            self.download_source_rpm()

            cmd = 'for i in *src.rpm; do name=$(rpm -qp --queryformat "%{NAME}" $i); mkdir -p $name; cd $name; rpm2cpio ../$i | cpio -i --unconditional --preserve-modification-time --make-directories; cd ..; done'
            rc = os.system(cmd)

            if rc:
                raise FailedToExtractSrcRPM(rc, cmd)

        self.log.info(SrcRPMExtractedMessage(self.local_wd()))

class TestsuiteComment(object):
    _max_comment_len = 100

    def __init__(self, log, update_id, testsuite, date, text_editor = None):
        """
        :type update_id: str
        :type testsuite: str or None
        :type date: L{datetime.date}
        :type text_editor: f :: str -> str
        """
        self.update_id = update_id
        self.log = log
        self.date = date
        self.testsuite = testsuite

        self._user_str = None
        self._text_editor = text_editor

    def _to_str(self):
        if self._user_str:
            return self._user_str

        return 'testing {2} on {0} on {1}'.format(
            self.update_id,
            self.date.strftime('%d/%m/%y'),
            self.testsuite
        )

    def __str__(self):
        xs = self._to_str()
        if len(xs) > self._max_comment_len:
            self.log.warning(QadbReportCommentLengthWarning())
        return xs

    def edit_text(self):
        self._user_str = self._text_editor(str(self))

class SwampTestReport(TestReport):
    _type = "SWAMP"

    def __init__(self, *a, **kw):
        super(SwampTestReport, self).__init__(*a, **kw)

        self._attrs += [
            'md5',
            'swampid',
            'patches',
        ]

    @property
    def id(self):
        return self.md5

    def _show_yourself_data(self):
        return [
            ('MD5SUM'  , self.md5),
            ('SWAMP ID', self.swampid),
        ] + super(SwampTestReport, self)._show_yourself_data()


    def _parse_line(self, line):
        if super(SwampTestReport, self)._parse_line(line):
            return True

        match = re.search('MD5 sum: (.+)', line)
        if match:
            self.md5 = MD5Hash(match.group(1))
            return True

        match = re.search('YOU Patch No: (\d+)', line)
        if match:
            self.patches['you'] = match.group(1)
            return True

        match = re.search('ZYPP Patch No: (\d+)', line)
        if match:
            self.patches['zypp'] = match.group(1)
            return True

        match = re.search('SAT Patch No: (\d+)', line)
        if match:
            self.patches['sat'] = match.group(1)
            return True

        match = re.search('RES Patch No: (\d+)', line)
        if match:
            self.patches['res'] = match.group(1)
            return True

        match = re.search('SUBSWAMPID: (\d+)', line)
        if match:
            self.swampid = match.group(1)
            return True

        return False

    def download_source_rpm(self):
        download_source_rpm(
            self.repository,
            2
        )

class OBSTestReport(TestReport):
    _type = "OBS"

    def __init__(self, *a, **kw):
        super(OBSTestReport, self).__init__(*a, **kw)

        self.rrid = None
        self.rating = None

        self._attrs += [
            'rrid',
            'rating',
        ]

    @property
    def id(self):
        return self.rrid

    def _parse_line(self, line):
        if super(OBSTestReport, self)._parse_line(line):
            return True

        m = re.match('Rating: (.+)', line)
        if m:
            self.rating = m.group(1)
            return True

        m = re.match('ReviewRequestID: (.+)', line)
        if m:
            self.rrid = RequestReviewID(m.group(1))
            return True

    def _show_yourself_data(self):
        return [
            ('ReviewRequestID'  , self.rrid),
            ('Rating'           , self.rating),
        ] + super(OBSTestReport, self)._show_yourself_data()

    def download_source_rpm(self):
        download_source_rpm(
            self.repository,
            3
        )

if has_nose:
    TestReport = nottest(TestReport)<|MERGE_RESOLUTION|>--- conflicted
+++ resolved
@@ -28,11 +28,8 @@
 from mtui.messages import FailedToDownloadSrcRPMError
 from mtui.messages import FailedToExtractSrcRPM
 from mtui.messages import SrcRPMExtractedMessage
-<<<<<<< HEAD
 from mtui import messages
-=======
 from mtui.messages import SvnCheckoutInterruptedError
->>>>>>> 132f769d
 from mtui import updater
 from mtui.utils import ass_is, ass_isL
 
