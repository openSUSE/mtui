--- conflicted
+++ resolved
@@ -142,7 +142,6 @@
             self.old, self.new
         )
 
-<<<<<<< HEAD
 class PackageRevisionHasntChangedWarning(UserMessage):
     _msg = "Revision of package {0!r} hasn't changed, " \
          + "it's most likely already updated. skipping."
@@ -172,7 +171,7 @@
 
 class MissingDowngraderError(MissingDoerError):
     name = "Downgrader"
-=======
+
 class InvalidLocationError(UserError):
     _msg = "Invalid location {0!r}. Available locations: {1}"
 
@@ -180,5 +179,4 @@
         self.requested = requested
         self.available = available
 
-        self.message = self._msg.format(requested, ", ".join(available))
->>>>>>> aa58cdb8
+        self.message = self._msg.format(requested, ", ".join(available))