--- conflicted
+++ resolved
@@ -131,7 +131,6 @@
     def __str__(self):
         return 'Extracted source rpm to {0}'.format(self.dir)
 
-<<<<<<< HEAD
 class LocationChangedMessage(UserMessage):
     def __init__(self, old, new):
         self.old = old
@@ -149,7 +148,6 @@
 
     def __init__(self, package):
         self.message =  self._msg.format(package)
-=======
 
 class MissingDoerError(ErrorMessage):
     def __init__(self, release):
@@ -172,5 +170,4 @@
     name = "Uninstaller"
 
 class MissingDowngraderError(MissingDoerError):
-    name = "Downgrader"
->>>>>>> b711f1af
+    name = "Downgrader"