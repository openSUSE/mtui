--- conflicted
+++ resolved
@@ -2,15 +2,10 @@
 from abc import abstractmethod
 from mtui.five import with_metaclass
 
-<<<<<<< HEAD
 class UserMessage(with_metaclass(ABCMeta, object)):
-=======
-class UserMessage(object):
     """
     Message to be displayed to the user
     """
-    __metaclass__ = ABCMeta
->>>>>>> a4384aa3
     def __str__(self):
         return self.message
 
