--- conflicted
+++ resolved
@@ -131,7 +131,6 @@
     def __str__(self):
         return 'Extracted source rpm to {0}'.format(self.dir)
 
-<<<<<<< HEAD
 class LocationChangedMessage(UserMessage):
     def __init__(self, old, new):
         self.old = old
@@ -142,11 +141,10 @@
         return 'changed location from {0!r} to {1!r}'.format(
             self.old, self.new
         )
-=======
+
 class PackageRevisionHasntChangedWarning(UserMessage):
     _msg = "Revision of package {0!r} hasn't changed, " \
          + "it's most likely already updated. skipping."
 
     def __init__(self, package):
-        self.message =  self._msg.format(package)
->>>>>>> 98f32c8e
+        self.message =  self._msg.format(package)