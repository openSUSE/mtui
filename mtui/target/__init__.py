# -*- coding: utf-8 -*-
#
# target host management. this is right above the ssh/transmission layer and
# below the abstractions layer (like updating, preparing, etc.)
#

from __future__ import print_function

import os
import re
import signal
from traceback import format_exc

from mtui.connection import *

from mtui import utils

from mtui.utils import *
from mtui.rpmver import RPMVersion
from mtui import messages
from mtui.messages import HostIsNotConnectedError

from mtui.target.actions import FileDelete
from mtui.target.actions import FileDownload
from mtui.target.actions import FileUpload
from mtui.target.actions import RunCommand

from mtui.target.locks import Locked
from mtui.target.locks import LockedTargets
from mtui.target.locks import RemoteLock
from mtui.target.locks import TargetLock
from mtui.target.locks import TargetLockedError


class HostsGroupException(Exception):
    def __init__(self, es):
        self.es = es
        msg = "\n".join([str(x) for x in es])
        Exception.__init__(self, msg)

    def handle(self, xs):
        new = []
        for e in self.es:
            handled = False
            for x in xs:
                if x[0](e):
                    x[1](e)
                    handled = True
            if not handled:
                new.append(e)
        if new:
            raise HostsGroupException(new)

class HostsGroup(object):
    """
    Composite pattern for L{Target}

    doesn't deal with Target state as that would require too much work
    to support properly. so

    1. All the given hosts are expected to be enabled.

    2. Lifetime of the object should be the same as execution of one
       command given from user (to ensure 1.)
    """
    def __init__(self, hosts):
        """
        :param targets: list of L{Target}
        """
        self.hosts = dict([(h.host, h) for h in hosts])

    def select(self, hosts = [], enabled = None):
        if hosts == []:
            if enabled:
                return HostsGroup(filter(
                  lambda h: h.state != 'disabled'
                , self.hosts.values()
                ))
            return self

        for x in hosts:
            if not x in self.hosts:
                raise HostIsNotConnectedError(x)

        return HostsGroup([
            h for hn, h in self.hosts.items()
                if hn in hosts and ((not enabled) or h.state != 'disabled')
        ])

    def unlock(self, *a, **kw):
        es = []
        for x in self.hosts.values():
            try:
                x.unlock(*a, **kw)
            except Exception as e:
                es.append(e)

        if not es == []:
            raise HostsGroupException(es)

    def query_versions(self, packages):
        rs = []
        for x in self.hosts.values():
            rs.append((x, x.query_package_versions(packages)))

        return rs

    def add_history(self, data):
        for tgt in self.hosts.values():
            tgt.add_history(data)

    def names(self):
        return list(self.hosts.keys())

    def get(self, remote, local):
        return FileDownload(self.hosts.values(), remote, local).run()

    def put(self, local, remote):
        return FileUpload(self.hosts.values(), local, remote).run()

    def remove(self, path):
        return FileDelete(self.hosts.values(), path).run()

    def run(self, cmd):
        return self._run(cmd)

    def _run(self, cmd):
        return RunCommand(self.hosts, cmd).run()

    def report_self(self, sink):
        for hn in sorted(self.hosts.keys()):
            self.hosts[hn].report_self(sink)

    def report_history(self, sink, count, events):
        if events:
            self._run('tac /var/log/mtui.log | grep -m %s %s | tac' % (
                count,
                ' '.join([('-e ":%s"' % e) for e in events]),
            ))
        else:
            self._run('tail -n %s /var/log/mtui.log' % count)

        for hn in sorted(self.hosts.keys()):
            self.hosts[hn].report_history(sink)

    def report_locks(self, sink):
        for hn in sorted(self.hosts.keys()):
            self.hosts[hn].report_locks(sink)

    def report_timeout(self, sink):
        for hn in sorted(self.hosts.keys()):
            self.hosts[hn].report_timeout(sink)

    def report_sessions(self, sink):
        for hn in sorted(self.hosts.keys()):
            self.hosts[hn].report_sessions(sink)

    def report_log(self, sink, arg):
        for hn in sorted(self.hosts.keys()):
            self.hosts[hn].report_log(sink, arg)

    def report_testsuites(self, sink, arg):
        for hn in sorted(self.hosts.keys()):
            self.hosts[hn].report_testsuites(sink, arg)

    def report_testsuite_results(self, sink, arg):
        for hn in sorted(self.hosts.keys()):
            self.hosts[hn].report_testsuite_results(sink, arg)

    ## dict interface

<<<<<<< HEAD
    def __contains__(self, k):
        return k in self.hosts
=======
    def __delitem__(self, x):
        del self.hosts[x]
>>>>>>> f93d365c

    def __getitem__(self, x):
        return self.hosts[x]

    def __setitem__(self, k, v):
        self.hosts[k] = v

    def __iter__(self):
        return self.hosts.__iter__()

    def __len__(self):
        return len(self.hosts)

    def copy(self):
        return HostsGroup(self.hosts.values())

    def items(self):
        return self.hosts.items()

    def keys(self):
        return self.hosts.keys()

    def pop(self, *a, **kw):
        return self.hosts.pop(*a, **kw)

    def update(self, *a, **kw):
        return self.hosts.update(*a, **kw)

    def values(self):
        return self.hosts.values()


class Target(object):
    def __init__(self, config, hostname, system, packages=[], state='enabled',
        timeout=300, exclusive=False, connect=True, logger=None,
        lock=TargetLock, connection=Connection):
        """
            :type connect: bool
            :param connect:
                introduced in order to run unit tests witout
                having the target automatically connect
        """

        self.config = config
        self.host, _, self.port = hostname.partition(':')
        self.hostname = hostname
        self.system = system
        self.packages = {}
        self.log = []
        self.TargetLock = lock
        self.Connection = connection

        self.logger = logger
        self.state = state
        """
        :param state:
        :type state: str either "enabled" or "disabled"
        :deprecated:
        """
        self.timeout = timeout
        self.exclusive = exclusive
        self.connection = None

        for package in packages:
            self.packages[package] = Package(package)

        if connect:
            self.connect()

    def connect(self):
        try:
            self.logger.info('connecting to %s' % self.hostname)
            self.connection = self.Connection(self.logger, self.host, self.port, self.timeout)
        except Exception as e:
            self.logger.critical(messages.ConnectingTargetFailedMessage(
                self.hostname, e
            ))
            raise

        self._lock = self.TargetLock(self.connection, self.config, self.logger)
        if self.is_locked():
            # NOTE: the condition was originally locked and lock.comment
            # idk why.
            self.logger.warning(self._lock.locked_by_msg())

    def __lt__(self, other):
        return sorted([self.system, other.system])[0] == self.system

    def __gt__(self, other):
        return sorted([self.system, other.system])[0] == other.system

    def __eq__(self, other):
        return self.system == other.system

    def __ne__(self, other):
        return self.system != other.system

    def query_versions(self, packages=None):
        versions = {}
        if packages is None:
            packages = list(self.packages.keys())

        if self.state == 'enabled':
            pvs = self.query_package_versions(packages)
            for p, v in pvs.items():
                if v:
                    self.packages[p].current = str(v)
                else:
                    self.packages[p].current = '0'
        elif self.state == 'dryrun':

            self.logger.info('dryrun: %s running "rpm -q %s"' % (self.hostname, packages))
            self.log.append(['rpm -q %s' % packages, 'dryrun\n', '', 0, 0])
        elif self.state == 'disabled':

            self.log.append(['', '', '', 0, 0])


    def query_package_versions(self, packages):
        """
        :type packages: [str]
        :param packages: packages to query versions for

        :return: {package: RPMVersion or None}
            where
              package = str
        """
        self.run('rpm -q {0}'.format(' '.join(packages)))

        packages = {}
        for line in re.split('\n+', self.lastout()):
            match = re.search(r"^([a-zA-Z0-9_\-\+\.]*)-([a-zA-Z0-9_\.+]*)-([a-zA-Z0-9_\.]*)", line)
            if match:
                packages[match.group(1)] = RPMVersion('{0}-{1}'.format(
                    match.group(2),
                    match.group(3)
                ))
                continue

            match = re.search('package (.*) is not installed', line)
            if match:
                packages[match.group(1)] = None

        return packages

    def disable_repo(self, repo):
        self.logger.debug('%s: disabling repo %s' % (self.hostname, repo))
        self.run('zypper mr -d %s' % repo)

    def enable_repo(self, repo):
        self.logger.debug('%s: enabling repo %s' % (self.hostname, repo))
        self.run('zypper mr -e %s' % repo)

    def set_timeout(self, value):
        self.logger.debug('%s: setting timeout to %s' % (self.hostname, value))
        self.connection.timeout = value

    def get_timeout(self):
        return self.connection.timeout

    def _upload_repclean(self):
        """copy over local rep-clean script"""
        datadir = self.config.datadir
        tempdir = self.config.target_tempdir
        try:
            for item in ['rep-clean.sh', 'rep-clean.conf']:
                filename = os.path.join(
                    datadir, 'helper', 'rep-clean', item)
                destination = os.path.join(tempdir, item)
                self.put(filename, destination)
        except Exception as e:
            msg = "rep-clean uploading failed"
            msg += " please see BNC#860284"
            self.logger.error(msg)

        scriptfile = os.path.join(tempdir, 'rep-clean.sh')
        conffile = os.path.join(tempdir, 'rep-clean.conf')
        return (scriptfile, conffile)

    def set_repo(self, name, testreport):
        self.logger.debug('{0}: enabling {1} repos'.format(self.hostname, name))
        testreport.set_repo(self, name)

    def run_repclean(self, args):
        exe = self.config.repclean_path
        argv = (exe,) + args

        try:
            fd = self.connection.open(exe, 'r')
        except IOError:
            exe, cfg = self._upload_repclean()
            argv = (exe, '-F', cfg,) + args
        else:
            fd.close()

        self.run(' '.join(map(str, argv)))

    def run(self, command, lock=None):
        if self.state == 'enabled':
            self.logger.debug('%s: running "%s"' % (self.hostname, command))
            time_before = timestamp()
            try:
                exitcode = self.connection.run(command, lock)
            except CommandTimeout:
                self.logger.critical('%s: command "%s" timed out' % (self.hostname, command))
                exitcode = -1
            except AssertionError:
                self.logger.debug('zombie command terminated')
                self.logger.debug(format_exc())
                return
            except Exception:
                # failed to run command
                self.logger.error('%s: failed to run command "%s"' % (self.hostname, command))
                exitcode = -1

            time_after = timestamp()
            runtime = int(time_after) - int(time_before)
            self.log.append([command, self.connection.stdout, self.connection.stderr, exitcode, runtime])
        elif self.state == 'dryrun':

            self.logger.info('dryrun: %s running "%s"' % (self.hostname, command))
            self.log.append([command, 'dryrun\n', '', 0, 0])
        elif self.state == 'disabled':

            self.log.append(['', '', '', 0, 0])

    def shell(self):
        self.logger.debug('%s: spawning shell' % self.hostname)

        try:
            self.connection.shell()
        except Exception:
            # failed to spawn shell
            self.logger.error('%s: failed to spawn shell')

    def put(self, local, remote):
        if self.state == 'enabled':
            self.logger.debug('%s: sending "%s"' % (self.hostname, local))
            try:
                return self.connection.put(local, remote)
            except EnvironmentError as error:
                self.logger.error('%s: failed to send %s: %s' % (self.hostname, local, error.strerror))
        elif self.state == 'dryrun':
            self.logger.info('dryrun: put %s %s:%s' % (local, self.hostname, remote))

    def get(self, remote, local):
        local = '%s.%s' % (local, self.hostname)

        if self.state == 'enabled':
            self.logger.debug('%s: receiving "%s" into "%s' % (self.hostname, remote, local))
            try:
                return self.connection.get(remote, local)
            except EnvironmentError as error:
                self.logger.error('%s: failed to get %s: %s' % (self.hostname, remote, error.strerror))
        elif self.state == 'dryrun':
            self.logger.info('dryrun: get %s:%s %s' % (self.hostname, remote, local))

    def lastin(self):
        try:
            return self.log[-1][0]
        except:
            return ''

    def lastout(self):
        try:
            return self.log[-1][1]
        except:
            return ''

    def lasterr(self):
        try:
            return self.log[-1][2]
        except:
            return ''

    def lastexit(self):
        try:
            return self.log[-1][3]
        except:
            return ''

    def is_locked(self):
        """
        :returns bool: True if target is locked by someone else
        """
        return self._lock.is_locked()

    def lock(self, comment=None):
        """
        :returns None:
        """
        self._lock.lock(comment)

    def unlock(self, force=False):
        self._lock.unlock(force)

    def locked(self):
        """
        :deprecated: by is_locked method
        """
        self.logger.debug('%s: getting mtui lock state' % self.hostname)
        lock = Locked(self.logger, self.config.session_user, False)

        if self.state != 'enabled':
            return lock

        try:
            lock.locked = self._lock.is_locked()
        except Exception:
            self.logger.error("Reading remote lock failed for {0}".\
                format(self.host))
            return lock

        if lock.locked:
            rl = self._lock.locked_by()
            lock.timestamp = rl.timestamp
            lock.user = rl.user
            lock.pid = str(rl.pid)
            lock.comment = rl.comment

        return lock

    def set_locked(self, comment=None):
        """
        :deprecated: by lock method
        """
        if self.state == 'enabled':
            try:
                self._lock.lock(comment)
            except:
                return

    def remove_lock(self):
        """
        :deprecated:
        """
        if self.state != "enabled":
            return

        try:
            self.unlock()
        except TargetLockedError:
            self.logger.debug('unable to remove lock from %s. lock is probably not held by this session' % self.hostname)
        except:
            pass

    def add_history(self, comment):
        if self.state == 'enabled':
            self.logger.debug('%s: adding history entry' % self.hostname)
            try:
                filename = os.path.join('/', 'var', 'log', 'mtui.log')
                historyfile = self.connection.open(filename, 'a+')
            except Exception as error:
                self.logger.error('failed to open history file: %s' % error)
                return

            now = timestamp()
            user = self.config.session_user
            try:
                historyfile.write('%s:%s:%s\n' % (now, user, ':'.join(comment)))
                historyfile.close()
            except Exception:
                pass

    def listdir(self, path):
        try:
            return self.connection.listdir(path)
        except IOError as error:
            if error.errno == errno.ENOENT:
                self.logger.debug('%s: directory %s does not exist' % (self.hostname, path))
            return []

    def remove(self, path):
        try:
            self.connection.remove(path)
        except IOError as error:
            if error.errno == errno.ENOENT:
                self.logger.debug('%s: path %s does not exist' % (self.hostname, path))
            else:
                try:
                    # might be a directory
                    self.connection.rmdir(path)
                except IOError:
                    self.logger.warning('unable to remove %s on %s' % (path, self.hostname))

    def close(self, action=None):
        def alarm_handler(signum, frame):
            self.logger.warning('timeout reached on %s' % self.hostname)
            raise CommandTimeout('close')

        handler = signal.signal(signal.SIGALRM, alarm_handler)
        signal.alarm(15)

        try:
            assert(self.connection)

            if self.connection.is_active():
                self.add_history(['disconnect'])
                self.remove_lock()
        except Exception:
            # ignore if the connection seems to be lost
            pass
        else:
            if action == 'reboot':
                self.logger.info('rebooting %s' % self.hostname)
                self.run('reboot')
            elif action == 'poweroff':
                self.logger.info('powering off %s' % self.hostname)
                self.run('halt')
            else:
                self.logger.info('closing connection to %s' % self.hostname)

        if self.connection:
            self.connection.close()
            self.connection = None

        # restoring signal handler
        signal.alarm(0)
        signal.signal(signal.SIGALRM, handler)

        return

    def report_self(self, sink):
        return sink(self.hostname, self.system, self.state, self.exclusive)

    def report_history(self, sink):
        return sink(self.hostname, self.system, self.lastout().split('\n'))

    def report_locks(self, sink):
        return sink(self.hostname, self.system, self.locked())

    def report_timeout(self, sink):
        return sink(self.hostname, self.system, self.get_timeout())

    def report_sessions(self, sink):
        return sink(self.hostname, self.system, self.lastout())

    def report_log(self, sink, arg):
        return sink(self.hostname, self.log, arg)

    def report_testsuites(self, sink, suitedir):
        return sink(self.hostname, self.system, self.listdir(suitedir))

    def report_testsuite_results(self, sink, suitename):
        return sink(self.hostname, self.lastexit(), self.lastout(), self.lasterr(), suitename)

class Package(object):

    def __init__(self, name):
        self.name = name
        self.before = None
        self.after = None
        self.required = None
        self.current = None

    def set_versions(self, before=None, after=None, required=None):
        if before is not None:
            self.before = before
        if after is not None:
            self.after = after
        if required is not None:
            self.required = required

<|MERGE_RESOLUTION|>--- conflicted
+++ resolved
@@ -169,13 +169,11 @@
 
     ## dict interface
 
-<<<<<<< HEAD
     def __contains__(self, k):
         return k in self.hosts
-=======
+
     def __delitem__(self, x):
         del self.hosts[x]
->>>>>>> f93d365c
 
     def __getitem__(self, x):
         return self.hosts[x]
