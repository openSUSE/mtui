--- conflicted
+++ resolved
@@ -110,16 +110,14 @@
 
         return rs
 
-<<<<<<< HEAD
     def add_history(self, data):
         for tgt in self.hosts.values():
             tgt.add_history(data)
-=======
+
     def names(self):
         return list(self.hosts.keys())
 
     ## dict interface
->>>>>>> d493ca4e
 
     def __getitem__(self, x):
         return self.hosts[x]
