# -*- coding: utf-8 -*-
#
# mtui command line prompt
#

from functools import reduce

import os
import sys
import stat
import errno
import cmd
import logging
import readline
import subprocess
import glob
import re
import getpass
import shutil
from traceback import print_exc
from os.path import join
from os.path import isfile
from os.path import basename
from os.path import splitext

from datetime import datetime
from traceback import print_exc

from mtui.rpmver import *
from mtui.target import *
from mtui.export import *
from mtui.utils import *
from mtui.refhost import *
from mtui.config import *
from mtui.notification import *
from mtui.testopia import *
from mtui import commands, strict_version
from mtui.utils import log_exception
from .argparse import ArgsParseFailure
from mtui.types import MD5Hash
from mtui.template import OBSUpdateID
from mtui.template import SwampUpdateID
from mtui import updater
from mtui.utils import requires_update
from mtui.utils import ass_is, ass_isL

from distutils.version import StrictVersion

out = logging.getLogger('mtui')

try:
    unicode
except NameError:
    unicode = str

class QuitLoop(RuntimeError):
    pass

class CmdQueue(list):
    """
    Prerun support.

    Echos prompt with the command that's being popped (and about to be
    executed
    """
    def __init__(self, iterable, prompt, term = None):
        self.prompt = prompt
        self.term = term or sys
        list.__init__(self, iterable)

    def pop(self, i):
        val = list.pop(self, i)
        self.echo_prompt(val)
        return val

    def echo_prompt(self, val):
        self.term.stdout.write("{0}{1}\n".format(self.prompt, val))

class CommandAlreadyBoundError(RuntimeError):
    pass

class CommandPrompt(cmd.Cmd):
    # TODO: It's worth considering to remove the inherit of cmd.Cmd and
    # just copy some of it's needed functionality, because
    #
    # 1. cmd.Cmd is not written in unit test friendly way.
    #
    # 2. cmd.Cmd.cmdloop() has to be wrapped or "clever" hacks
    #    (CmdQueue) devised in order to implement some features and
    #    tests (KeyboardInterrupt, prerun, stepping the loop one input
    #    by one) and the whole logic appears more complicated than
    #    it needs to be.
    #
    # 3. using methods as commands is quite simple but wrong way to do
    #    that and handling classes is hacked into the function system.
    #
    # 4. L{cmd.Cmd} does not inherit L{object}, therefore we can't use
    #    property accessor decorators and super
    #
    # Note: it might be possible to choose from several existing CLI
    # frameworks. Eg. cement. Maybe there's something in twisted, which
    # would be great if it could replace the ssh layer as well.

    def __init__(self, config, log, sys_=None):
        self.set_prompt()

        cmd.Cmd.__init__(self)

        self.interactive = True

        self.targets = {}
        self.metadata = None

        self.homedir = os.path.expanduser('~')
        self.config = config
        self.log = log
        self.datadir = self.config.datadir

        self.set_interface_version(config.interface_version)

        self.testopia = None

        readline.set_completer_delims('`!@#$%^&*()=+[{]}\|;:",<>? ')

        self._read_history()

        self.commands = {}
        self._add_subcommand(commands.HostsUnlock)
        self._add_subcommand(commands.Whoami)
        self._add_subcommand(commands.Config)
        self._add_subcommand(commands.ListPackages)
        self.sys = sys_ or sys
        self.stdout = self.sys.stdout
        # self.stdout is used by cmd.Cmd

    def println(self, msg = '', eol = '\n'):
        return self.stdout.write(msg + eol)

    def get_interface_version(self):
        """
        :return: L{StrictVersion} instance
        """
        return self._interface_version

    def set_interface_version(self, x):
        """
        :type x: L{StrictVersion} or convertible to it.
        :param x: version

        :return: None
        """
        if not isinstance(x, StrictVersion):
            x = StrictVersion(x)

        self._interface_version = x

    def _read_history(self):
        try:
            readline.read_history_file('%s/.mtui_history' % self.homedir)
        except IOError as e:
            out.debug('failed to open history file: %s' % str(e))

    def _add_subcommand(self, cmd):
        if cmd.command in self.commands:
            raise CommandAlreadyBoundError(cmd.command)

        if self._interface_version < StrictVersion(cmd.stable):
            return

        self.commands[cmd.command] = cmd

    def set_cmdqueue(self, queue):
        q = queue[:]
        if not self.interactive:
            q.append("quit")

        self.cmdqueue = CmdQueue(q, self.prompt, term = self.sys)

    def cmdloop(self):
        """
        Customized cmd.Cmd.cmdloop so it handles Ctrl-C and prerun
        """
        while True:
            try:
                cmd.Cmd.cmdloop(self)
            except KeyboardInterrupt:
                # Drop to interactive mode.
                # This takes effect only if we are in prerun
                self.interactive = True
                self.cmdqueue = []
                # make the new prompt to be printed on new line
                self.println()
            except QuitLoop:
                return
            except messages.UserError as e:
                self.log.error(e)
                self.log.debug(format_exc())
            except Exception as e:
                self.log.error(format_exc())

    # {{{ overrides to support new style commands
    def onecmd(self, line):
        # FIXME: see L{CommandPrompt.__getattr__}
        cmd_, arg, line = self.parseline(line)
        try:
            subcmd = self.commands[cmd_]
        except KeyError:
            return cmd.Cmd.onecmd(self, line)

        try:
            args = subcmd.parse_args(arg, self.sys)
        except ArgsParseFailure as e:
            return

        self.commandFactory(subcmd, args).run()

    def _hostsGroupFactory(self):
        """
        :returns: L{HostsGroup} consisting of enabled hosts only
        """
        return HostsGroup(list(enabled_targets(self.targets).values()))

    def commandFactory(self, cmd, args=None):
        hosts = self._hostsGroupFactory()
        return cmd(args, hosts, self.config, self.sys, self.log, self)

    def do_help(self, arg):
        # FIXME: see L{CommandPrompt.__getattr__}
        try:
            cmd_ = self.commands[arg]
        except KeyError:
            return cmd.Cmd.do_help(self, arg)
        else:
            cmd_.argparser(self.sys).print_help()

    def get_names(self):
        names = cmd.Cmd.get_names(self)
        names = names + ["do_" + x for x in self.commands.keys()]
        return names

    def __getattr__(self, x):
        # Currently, it appears the purpose is to
        #
        # 1. return newly constructed object with .__doc__ set to
        #    commands argparser generated help if x is "do_<cmd>"
        #
        # 2. return completer generated by the L{Command.completer}
        #
        # However, 1 seems to be moot, since there is
        # L{CommandPrompt.do_help} that handles CDC's extra and this is
        # leftover dead code and not returning callable seems fine since
        # that's also handled extra in L{CommandPrompt.onecmd}
        #
        # so FIXME:
        #
        # 1. fix L{Command} so that __doc__ -> argparser.format_help()
        #    is handled internally there.
        #
        # 2. fix L{Command} so that it provides __call__ and the
        #    Command instance can be returned for "do_<cmd>", therefore
        #    removing the need to override both do_help and onecmd.
        try:
            y = x
            if isinstance(y, str):
                y = y.replace("do_","")
            c = self.commands[y]
        except KeyError:
            try:
                y = x
                if isinstance(y, str):
                    y = y.replace("complete_","")
                c = self.commands[y]
            except KeyError:
                raise AttributeError(str(x))
            else:
                return log_exception(Exception, out.error)\
                    (c.completer(self._hostsGroupFactory()))
        else:
            argparser = c.argparser(self.sys)
            clsdict = {
                '__doc__': argparser.format_help()
            }
            return type(x, (object,), clsdict)
    # }}}

    def emptyline(self):
        return

    def _refhosts(self):
        try:
            return RefhostsFactory(self.config, self.log)
        except Exception:
            out.error('failed to load reference hosts data')
            raise

    def get_installer(self):
        return self._get_updater("installer")

    def get_uninstaller(self):
        return self._get_updater("uninstaller")

    def _get_updater(self, kind):
        """
        :return: an updater instance

        Just passes the call to metadata if they exist. Otherwise try
        to get the updater from `self.targets`.

        Currently it is first match wins so if we are connected to different
        system it won't work. But it's ok, it never did.
        """
        if self.metadata:
            return getattr(self.metadata, "get_" + kind)()

        register = kind[0].upper() + kind[1:]
        return getattr(updater, register)[updater.get_release([
            x.system for x in self.targets.values()
        ])]

    def target_tempdir(self, *path):
        if self.metadata:
            return self.metadata.target_wd(*path)

        path = [self.config.target_tempdir] + list(path)
        return join(*path)

    def downloads_wd(self, *path, **kw):
        """
        :return: str directory for downloads.
            If template is loaded, it's ${report directory}/downloads
            Otherwise ${CWD}/downloads
        """
        path = ['downloads'] + list(path)
        return (
            self.metadata.report_wd
            if self.metadata
            else ensure_dir_exists
        )(*path, **kw)

    def do_search_hosts(self, args):
        """
        Seach hosts by by the specified attributes. A attribute tag could also be a
        system type name like sles11sp1-i386 or a hostname.

        search_hosts <attribute> [attribute ...]
        Keyword arguments:
        attribute-- host attributes like architecture or product
        """

        # this is copied in /refsearch.py
        # there is also improved version in
        # qa-maintenance/various-tools.git/refhosts-search

        if args:
            attributes = Attributes()
            refhost = self._refhosts()

            if 'Testplatform:' in args:
                # USECASE: this branch is handling a case where user loads mtui
                # without a testreport and copies the Testplatform: line
                # from some testreport into search_hosts or autoadd or
                # loading other set of hosts for running the current update
                # on
                try:
                    refhost.set_attributes_from_testplatform(args.replace('Testplatform: ', ''))
                    hosts = refhost.search()
                except (ValueError, KeyError):
                    hosts = []
                    out.error('failed to parse Testplatform string')
            elif refhost.get_host_attributes(args):
                hosts = [args]
            else:
                for _tag in args.split(' '):
                    tag = _tag.lower()
                    match = re.search('(\d+)\.(\d+)', tag)
                    if match:
                        attributes.major = match.group(1)
                        attributes.minor = match.group(2)
                    if tag in attributes.tags['products']:
                        attributes.product = tag
                    if tag in attributes.tags['archs']:
                        attributes.archs.append(tag)
                    if tag in attributes.tags['addons']:
                        attributes.addons.update({tag:{}})
                    if tag in attributes.tags['major']:
                        attributes.major = tag
                    if tag in attributes.tags['minor']:
                        attributes.minor = tag
                    if tag == 'kernel':
                        attributes.kernel = True
                    if tag == 'ltss':
                        attributes.ltss = True
                    if tag == 'minimal':
                        attributes.minimal = True
                    if tag == '!kernel':
                        attributes.kernel = False
                    if tag == '!ltss':
                        attributes.ltss = False
                    if tag == '!minimal':
                        attributes.minimal = False
                    if tag == 'xenu':
                        attributes.virtual.update({'mode':'guest', 'hypervisor':'xen'})
                    if tag == 'xen0':
                        attributes.virtual.update({'mode':'host', 'hypervisor':'xen'})
                    if tag == 'xen':
                        attributes.virtual.update({'hypervisor':'xen'})
                    if tag == 'kvm':
                        attributes.virtual.update({'hypervisor':'kvm'})
                    if tag == 'vmware':
                        attributes.virtual.update({'hypervisor':'vmware'})
                    if tag == 'host':
                        attributes.virtual.update({'mode':'host'})
                    if tag == 'guest':
                        attributes.virtual.update({'mode':'guest'})

                hosts = refhost.search(attributes)

                # check if some tags were passed to the attributes object which has
                # all archs set by default
                if not set(str(attributes).split()) ^ set(attributes.tags["archs"]):
                    return []

            for hostname in set(hosts):
                hosttags = refhost.get_host_attributes(hostname)
                self.println('{0:25}: {1}'.format(hostname, hosttags))

            return hosts

        else:
            self.parse_error(self.do_search_hosts, args)

    def complete_search_hosts(self, text, line, begidx, endidx):
        attributes = Attributes()
        return [item for sublist in attributes.tags.values() for item in sublist if item.startswith(text) and item not in line]

    def do_autoadd(self, args):
        """
        Adds hosts to the target host list. The host is mapped by the
        specified attributes. A attribute tag could also be a system type name
        like sles11sp1-i386 or a hostname.

        autoadd <attribute> [attribute ...]
        attribute-- host attributes like architecture or product
        """

        if not args:
            self.parse_error(self.do_autoadd, args)
            return

        refhost = self._refhosts()
        hosts = self.do_search_hosts(args)

        for hostname in hosts:
            self.connect_system_if_unconnected(
                hostname,
                refhost.get_host_systemname(hostname)
            )

    def complete_autoadd(self, text, line, begidx, endidx):
        attributes = Attributes()
        return [item for sublist in attributes.tags.values() for item in sublist if item.startswith(text) and item not in line]

    def connect_system_if_unconnected(self, hostname, system):
        try:
            out.warning('already connected to {0}. skipping.'.format(
                self.targets[hostname].hostname
            ))
        except KeyError:
            p_list = self.metadata.get_package_list() if self.metadata else []
            self.targets[hostname] = Target(hostname, system, p_list)

            if self.metadata:
                self.metadata.systems[hostname] = system

    def do_add_host(self, args):
        """
        Adds another machine to the target host list. The system type needs
        to be specified as well.

        add_host <hostname,system>
        Keyword arguments:
        hostname -- address of the target host (should be the FQDN)
        system   -- system type, ie. sles11sp1-i386
        """

        if not args:
            self.parse_error(self.do_add_host, args)
            return

        try:
            (hostname, system) = args.split(',')
        except ValueError:
            self.parse_error(self.do_add_host, args)
            return

        self.connect_system_if_unconnected(hostname, system)

    def do_remove_host(self, args):
        """
        Disconnects from host and remove host from list. Warning: The host
        log is purged as well. If the tester wants to preserve the log, it's
        better to use the "set_host_state" command instead and set
        the host to "disabled". Multible hosts can be specified.

        remove_host <hostname>[,hostname,...]
        Keyword arguments:
        hostname -- hostname from the target list
        """

        if args:
            if args == 'all':
                [ self.targets[x].close() or self.targets.pop(x) for x in set(self.targets)]
            else:
                [ self.targets[x].close() or self.targets.pop(x) for x in set(args.split(',')) & set(self.targets)]
        else:
            self.parse_error(self.do_remove_host, args)

    def complete_remove_host(self, text, line, begidx, endidx):
        return self.complete_hostlist_with_all(text, line, begidx, endidx)

    def do_list_hosts(self, args):
        """
        Lists all connected hosts including the system types and their
        current state. State could be "Enabled", "Disabled" or "Dryrun".

        list_hosts
        Keyword arguments:
        None
        """

        if args:
            self.parse_error(self.do_list_hosts, args)
        else:

            targets = self.targets

            for host in sorted(targets.values()):
                if host.exclusive:
                    mode = 'serial'
                else:
                    mode = 'parallel'

                if host.state == 'enabled':
                    state = green('Enabled')
                elif host.state == 'dryrun':
                    state = yellow('Dryrun')
                else:
                    state = red('Disabled')

                system = '(%s)' % host.system
                self.println('{0:20} {1:20}: {2} ({3})'.format(
                    host.hostname,
                    system,
                    state,
                    mode
                ))

    def do_list_history(self, args):
        """
        Lists a history of mtui events on the target hosts like installing
        or updating packages. Date, username and event is shown.
        Events could be filtered with the event parameter.

        list_history <hostname>[,...][,event]
        Keyword arguments:
        hostname -- hostname from the target list or "all"
        event    -- connect, disconnect, install, update, downgrade
        None

        """

        if args:
            filters = ['connect', 'disconnect', 'install', 'update', 'downgrade']

            option = []
            parameters = args.split(',')
            [ option.append('-e ":%s"' % x) for x in set(parameters) & set(filters)]

            hosts = ','.join(set(parameters) & set(list(self.targets) + ['all']))

            count = 10
            targets = enabled_targets(self.targets)

            if hosts.split(',')[0] != 'all':
                count = 50
                targets = selected_targets(targets, hosts.split(','))

            if targets:
                if option:
                    RunCommand(targets, 'tac /var/log/mtui.log | grep -m %s %s | tac' % (count, ' '.join(option))).run()
                else:
                    RunCommand(targets, 'tail -n %s /var/log/mtui.log' % count).run()

            for host in sorted(targets.values()):
                self.println('history from {} ({}):'.format(
                    host.hostname,
                    host.system
                ))
                lines = host.lastout().split('\n')
                lines.reverse()
                for line in lines:
                    try:
                        when = line.split(':')[0]
                        who = line.split(':')[1]
                        event = ':'.join(line.split(':')[2:])
                    except IndexError:
                        continue

                    time = datetime.fromtimestamp(float(when))
                    self.println('{}, {}: {}'.format(
                        time.strftime('%A, %d.%m.%Y %H:%M'),
                        who,
                        event
                    ))
                self.println()
        else:
            self.parse_error(self.do_list_history, args)

    def complete_list_history(self, text, line, begidx, endidx):
        return self.complete_enabled_hostlist_with_all(text, line, begidx, endidx,
                ['connect', 'disconnect', 'install', 'update', 'downgrade'])

    def do_list_locks(self, args):
        """
        Lists lock state of all connected hosts

        list_hosts
        Keyword arguments:
        None
        """

        if args:
            self.parse_error(self.do_list_hosts, args)
        else:

            targets = enabled_targets(self.targets)

            for host in sorted(targets.values()):
                system = '(%s)' % host.system
                lock = host.locked()
                if lock.locked:
                    if lock.own():
                        lockedby = 'me'
                    else:
                        lockedby = lock.user

                    self.println(eol = '', msg = '{0:20} {1:20}: {2}'.format(
                        host.hostname,
                        system,
                        yellow('since {} by {}'.format(lock.time(), lockedby))
                    ))
                    if lock.comment:
                        self.println(' : {}'.format(lock.comment))
                    else:
                        self.println()
                else:
                    self.println('{0:20} {1:20}: {2}'.format(
                        host.hostname,
                        system,
                        green('not locked')
                    ))

    def do_list_timeout(self, args):
        """
        Prints the current timeout values per host in seconds.

        list_timeout
        Keyword arguments:
        None
        """

        if args:
            self.parse_error(self.do_list_timeout, args)
        else:

            targets = self.targets

            for host in sorted(targets.values()):
                system = '(%s)' % host.system
                timeout = host.get_timeout()
                self.println('{0:20} {1:20}: {2}s'.format(
                    host.hostname,
                    system,
                    timeout
                ))

    @requires_update
    def do_source_extract(self, _):
        """
        Extracts current source RPMs to a local temporary directory.
        """
        self.metadata.extract_source_rpm()

    @requires_update
    def do_source_diff(self, args):
        """
        Creates a source diff between the updated package (read from
        testreport) and the currently installed package on the SUT.

        If the diff needs to be against the latest released package,
        make sure to run "prepare" first.

        Diff type "source" creates a diff of the specfile and new patchfiles.

        Diff type "build" creates a diff between the patched build
        directories which may be architecture dependent.

        The osc command line client needs to be installed first.

        source_diff <type>
        Keyword arguments:
        type     -- "build" or "source" diff
        """

        if args in ['source', 'build']:
            try:
                import osc
                from osc import commandline
            except:
                out.error('missing osc module. please install osc and setup an account.')
                return

            api_config_options = {'https://api.suse.de': {'http_headers': [], 'sslcertck': True, 'user': 'qa', 'pass': 'qa'}}
            osc.conf.config['api_host_options'] = api_config_options
            osc.conf.config['debug'] = 0
            osc.conf.config['verbose'] = 0
            osc.conf.config['http_debug'] = 0

            targets = enabled_targets(self.targets)

            updated = {}
            installed = {}
            destination = self.metadata.local_wd()

            if not glob.glob(os.path.join(destination, '*', '*.spec')):
                self.do_source_extract('')

            for rpmfile in glob.glob(os.path.join(destination, '*.src.rpm')):
                try:
                    match = re.search('obs://.*/(.*)/.*/(\w+)-(.*)', RPMFile(rpmfile).disturl)
                except Exception as error:
                    out.critical('failed to open %s: %s' % (rpmfile, error))
                    if unicode(error) == u'public key not available':
                        out.critical('Public key is not available.')
                        out.critical('In order to import new keys, you should run the following command as root:')
                        out.critical('cd /tmp; wget -q -r -nd -l1 --no-parent -A "*.asc" http://download.suse.de/keys/; for i in *.asc; do rpm --import $i; done')
                    continue

                if match:
                    disturl = match.group(0)
                    project = match.group(1)
                    commit = match.group(2)
                    name = match.group(3)
                    updated[name] = {'project': project, 'commit': commit, 'disturl': disturl}

            # if there are src.rpm package names which are not reflected by
            # binary rpms, check all binary rpms for this specific
            # src.rpm/disturl name
            if [x for x in updated.keys() if x not in self.metadata.get_package_list()]:
                search_list = self.metadata.get_package_list()
            else:
                search_list = list(updated.keys())

            for package in search_list:
                RunCommand(targets, 'rpm -q --qf "%%{DISTURL}" %s' % package).run()

                for target in targets:
                    line = targets[target].lastout().split('\n')[0]
                    match = re.search('obs://.*/(.*)/.*/(\w+)-(.*)', line)
                    if match:
                        disturl = match.group(0)
                        project = match.group(1)
                        commit = match.group(2)
                        name = match.group(3)
                        installed[name] = {'project': project, 'commit': commit, 'disturl': disturl}

            for name in updated.keys():
                try:
                    assert(installed[name] and updated[name])
                except (AssertionError, KeyError):
                    out.warning('osc disturl not found for package %s. skipping.' % name)
                    continue

                if installed[name]['commit'] == updated[name]['commit']:
                    out.warning('revision of package %s hasn\'t changed, it\'s most likely aready updated. skipping.' % name)
                    continue

                diff = os.path.join(destination, '%s-%s.diff' % (name, args))
                if args == 'source':
                    with open(diff, 'w+') as f:
                        try:
                            f.write(osc.core.server_diff('https://api.suse.de', installed[name]['project'], name,
                                installed[name]['commit'], updated[name]['project'], name, updated[name]['commit'], unified=True))
                        except Exception as error:
                            out.error('failed to diff packages: %s', error)
                            return

                elif args == 'build':
                    RunCommand(targets, 'which osc').run()
                    for target in targets:
                        if targets[target].lastexit() != 0:
                            out.error('osc is missing on %s. skipping.' % target)

                    for state in ['new', 'old']:
                        sourcedir = os.path.join(destination, name, state)
                        builddir = os.path.join(destination, name, state, 'BUILD')
                        if state == 'new':
                            disturl = updated[name]['disturl']
                        else:
                            disturl = installed[name]['disturl']

                        RunCommand(targets, 'echo "[general]\n[https://api.suse.de]\nuser = qa\npass = qa" >/tmp/osc.mtui').run()
                        RunCommand(targets, 'mkdir -p %s' % builddir).run()
                        RunCommand(targets, 'cd %s; osc -c /tmp/osc.mtui -q -A "https://api.suse.de" co -c %s' % (sourcedir, disturl)).run()
                        RunCommand(targets, 'rpmbuild --quiet --nodeps --define "_sourcedir %s/%s" --define "_builddir %s" -bp %s/%s/*.spec'
                                % (sourcedir, name, builddir, sourcedir, name)).run()

                    RunCommand(targets, 'diff -x ".osc" -Naur %s/../old/BUILD %s/../new/BUILD > %s' % (sourcedir, sourcedir, diff)).run()

                if args == 'source':
                    out.info('wrote diff locally to %s' % diff)
                elif args == 'build':
                    out.info('wrote diff remotely to %s' % diff)

        else:
            self.parse_error(self.do_source_diff, args)

    def complete_source_diff(self, text, line, begidx, endidx):
        return [i for i in ['source', 'build'] if i.startswith(text)]

    @requires_update
    def do_source_verify(self, args):
        """
        Verifies SPECFILE content. Makes sure that every Patch entry
        is applied.

        source_verify
        Keyword arguments:
        None
        """

        if args:
            self.parse_error(self.do_source_verify, args)

        destination = self.metadata.local_wd()

        specfiles = glob.glob(os.path.join(destination, '*', '*.spec'))

        if not specfiles:
            self.do_source_extract('*.spec')
            specfiles = glob.glob(os.path.join(destination, '*', '*.spec'))
            if not specfiles:
                out.error('failed to load specfile')
                return

        out.debug("Found specfiles: {0}".format(specfiles))
        for specfile in specfiles:
            patches = {}
            with open(specfile, 'r') as spec:
                content = spec.readlines()

            for line in content:
                match = re.search('^Name:\W+(.*)', line)
                if match:
                    name = match.group(1)

                match = re.search('^(Patch\d*):\W+(.*)', line)
                if match:
                    patches[match.group(1)] = match.group(2)

            self.println()

            if not patches:
                out.warning('no patch entries found in specfile {0}'
                    .format(specfile))
            else:
                self.println('Patches in {}:'.format(specfile))

                for patch in patches:
                    num = ''.join(filter(str.isdigit, patch)) or 0
                    if num == 0 and re.findall('\'%patch\W+', str(content)):
                        result = green('applied')
                    elif re.findall('\'%%%s%s\W+' % ('patch', num), str(content)):
                        result = green('applied')
                    elif re.findall('patch.*%%{P:%s}' % num, str(content)):
                        result = green('applied')
                    else:
                        result = red('not applied')

                    self.println('{0:45}: {1}'.format(
                        patches[patch].replace('name}', name),
                        result
                    ))

    @requires_update
    def do_list_packages(self, args):
        """
        Lists current installed package versions from the targets if a
        target is specified. If none is specified, all required package
        versions which should be installed after the update are listed.
        If version 0 is shown for a package, the package is not installed.

        list_packages [hostname]
        Keyword arguments:
        hostname -- hostname from the target list or "all"
        """

        if args:
            targets = enabled_targets(self.targets)

            if args.split(',')[0] != 'all':
                targets = selected_targets(targets, args.split(','))

            for host in sorted(targets.values()):
                host.query_versions()
                self.println('packages on {} ({}):'.format(
                    host.hostname,
                    host.system
                ))
                for package in host.packages:
                    current = host.packages[package].current
                    required = self.metadata.packages[package]
                    if current == '0':
                        state = blue('not installed')
                    elif RPMVersion(current) > RPMVersion(required):
                        state = red('too recent')
                    elif RPMVersion(current) < RPMVersion(required):
                        state = yellow('update needed')
                    else:
                        state = green('updated')

                    self.println('{0:30}: {1:15} {2}'.format(
                        package,
                        host.packages[package].current,
                        state
                    ))

                self.println()
        else:
            for (package, version) in self.metadata.packages.items():
                self.println('{0:30}: {1}'.format(package, version))

    def complete_list_packages(self, text, line, begidx, endidx):
        return self.complete_enabled_hostlist_with_all(text, line, begidx, endidx)

    @requires_update
    def do_add_scripts(self, args):
        """
        Add check script to the pre/post testruns

        add_scripts <script>[,script,...]
        Keyword arguments:
        script   -- script name to add to the testrun
        """

        scripts = [x for x in ' foo'.strip().split(",") if x]
        if not scripts:
            self.parse_error(self.do_add_scripts, args)
            return

        for script in scripts:
            src = os.path.join(self.datadir, 'helper', script)
            destdir = os.path.join(os.path.dirname(self.metadata.path), 'scripts')

            try:
                for state in ['pre', 'post']:
                    dest = os.path.join(destdir, state, script)
                    shutil.copy(src, dest)

                src = os.path.join(self.datadir, 'helper', script.replace('check_', 'compare_'))
                dest = os.path.join(destdir, 'compare', script.replace('check_', 'compare_'))
                try:
                    shutil.copy(src, dest)
                except IOError:
                    # ignore missing compare scripts
                    pass

            except IOError:
                out.error('failed to copy script %s' % script)
            else:
                out.info('done')

    def complete_add_scripts(self, text, line, begidx, endidx):
        scripts = os.listdir(os.path.join(self.datadir, 'helper'))
        return [script for script in scripts if script.startswith(text) and 'check' in script and script not in line]

    @requires_update
    def do_remove_scripts(self, args):
        """
        Remove check script from the pre/post testruns

        add_scripts <script>[,script,...]
        Keyword arguments:
        script   -- script name to remove from the testrun
        """

        if args:
            for script in args.split(','):
                directory = os.path.join(os.path.dirname(self.metadata.path), 'scripts')

                try:
                    for state in ['pre', 'post']:
                        os.remove(os.path.join(directory, state, script))

                    compare = os.path.join(directory, 'compare', script.replace('check_', 'compare_'))
                    os.remove(compare)

                except (IOError, OSError):
                    out.debug('failed to remove script %s' % script)
                else:
                    out.info('done')

        else:
            self.parse_error(self.do_remove_scripts, args)

    @requires_update
    def complete_remove_scripts(self, text, line, begidx, endidx):
        pre = os.listdir(os.path.join(os.path.dirname(self.metadata.path), 'scripts', 'pre'))
        post = os.listdir(os.path.join(os.path.dirname(self.metadata.path), 'scripts', 'post'))
        return [script for script in set(pre) & set(post) if script.startswith(text) and 'check' in script and script not in line]

    @requires_update
    def do_list_scripts(self, args):
        """
        List available scripts from the scripts subdirectory. This scripts
        are run in a pre updated state and in the post updated state.

        list_scripts
        Keyword arguments:
        None
        """

        if args:
            self.parse_error(self.do_list_scripts, args)
        else:

            for (root, dirs, files) in os.walk(os.path.join(os.path.dirname(self.metadata.path), 'scripts')):
                for name in files:
                    if not '.svn' in root:
                        self.println(os.path.join(root, name))

    @requires_update
    def do_list_update_commands(self, args):
        """
        List all commands which are invoked when applying updates on the
        target hosts.

        list_update_commands
        Keyword arguments:
        None
        """

        if args:
            self.parse_error(self.do_list_update_commands, args)
        else:

            updater = self.metadata.get_updater()

<<<<<<< HEAD
            self.println('\n'.join(updater(
                self.targets,
                self.metadata.patches,
                self.metadata.get_package_list()).commands
            ))
=======
            print '\n'.join(updater(self.targets, self.metadata.patches, self.metadata.get_package_list(), self.metadata).commands)
>>>>>>> a4384aa3
            del updater

    @requires_update
    def do_list_downgrade_commands(self, args):
        """
        List all commands which are invoked when downgrading packages on the
        target hosts.

        list_downgrade_commands
        Keyword arguments:
        None
        """

        if args:
            self.parse_error(self.do_list_update_commands, args)
        else:

            release = self.metadata.get_release()

            try:
                downgrader = Downgrader[release]
            except KeyError:
                out.critical('no downgrader available for %s' % release)
                return

            self.println('\n'.join(downgrader(
                self.targets,
                self.metadata.get_package_list(),
                self.metadata.patches).commands
            ))
            del downgrader

    def do_testopia_list(self, args):
        """
        List all Testopia package testcases for the current product.
        If now packages are set, testcases are displayed for the
        current update.

        testopia_list [package,package,...]
        Keyword arguments:
        package  -- packag to display testcases for
        """

        try:
            assert(self.testopia.testcases and not args)
        except (AttributeError, AssertionError):
            release = self.metadata.get_release()
            packages = args.split(',')
            if not packages[0]:
                packages = self.metadata.get_package_list()

            self.testopia = Testopia(release, packages)

        url = config.bugzilla_url

        if not self.testopia.testcases:
            out.info('no testcases found')

        for case_id in self.testopia.testcases:
            summary = self.testopia.testcases[case_id]['summary']
            if self.testopia.testcases[case_id]['status'] == 'disabled':
                status = red('disabled')
            elif self.testopia.testcases[case_id]['status'] == 'confirmed':
                status = green('confirmed')
            else:
                status = yellow('proposed')
            if self.testopia.testcases[case_id]['automated'] == 'yes':
                automated = 'automated'
            else:
                automated = 'manual'
            self.println('{0:40}: {1} ({2})'.format(summary, status, automated))
            self.println('{}/tr_show_case.cgi?case_id={}'.format(url, case_id))
            self.println()

    def do_testopia_show(self, args):
        """
        Show Testopia testcase

        testopia_show <testcase>[,testcase,...,testcase]
        Keyword arguments:
        testcase -- testcase ID
        """

        if args:
            cases = []
            url = config.bugzilla_url

            try:
                assert(self.testopia)
            except (AttributeError, AssertionError):
                release = self.metadata.get_release()
                packages = self.metadata.get_package_list()

                self.testopia = Testopia(release, packages)

            for case in args.split(','):
                case = case.replace('_', ' ')
                try:
                    cases.append(str(int(case)))
                except ValueError:
                    cases = [ k for k, v in self.testopia.testcases.items() if v['summary'].replace('_', ' ') in case ]

            for case_id in cases:
                testcase = self.testopia.get_testcase(case_id)

                if not testcase:
                    continue

                if testcase:
                    self.println('%s %s'.format(blue('Testcase summary:'), testcase['summary']))
                    self.println('%s %s'.format(blue('Testcase URL:'), '{}/tr_show_case.cgi?case_id={}'.format(url, case_id)))
                    self.println('%s %s'.format(blue('Testcase automated:'), testcase['automated']))
                    self.println('%s %s'.format(blue('Testcase status:'), testcase['status']))
                    self.println('%s %s'.format(blue('Testcase requirements:'), testcase['requirement']))
                    if testcase['setup']:
                        self.println(blue('Testcase setup:'))
                        self.println(testcase['setup'])
                    if testcase['breakdown']:
                        self.println(blue('Testcase breakdown:'))
                        self.println(testcase['breakdown'])
                    self.println(blue('Testcase actions:'))
                    self.println(testcase['action'])
                    if testcase['effect']:
                        self.println(blue('Testcase effect:'))
                        self.println(testcase['effect'])

        else:
            self.parse_error(self.do_testopia_show, args)

    def complete_testopia_show(self, text, line, begidx, endidx):
        if not line.count(','):
            return self.complete_testopia_testcaselist(text, line, begidx, endidx)

    def do_testopia_create(self, args):
        """
        Create new Testopia package testcase.
        An editor is spawned to process a testcase template file.

        testopia_create <package>,<summary>
        Keyword arguments:
        package  -- package to create testcase for
        summary  -- testcase summary
        """

        if args:
            url = config.bugzilla_url
            testcase = {}
            fields = ['requirement:', 'setup:', 'breakdown:', 'action:', 'effect:']
            (package, _, summary) = args.partition(',')

            try:
                assert(self.testopia)
            except (AttributeError, AssertionError):
                release = self.metadata.get_release()
                packages = self.metadata.get_package_list()

                self.testopia = Testopia(release, packages)

            fields.insert(0, 'status: proposed')
            fields.insert(0, 'automated: no')
            fields.insert(0, 'package: %s' % package)
            fields.insert(0, 'summary: %s' % summary)

            edited = edit_text('\n'.join(fields))

            if edited == '\n'.join(fields):
                out.warning('testcase was not modified. not uploading.')
                return

            template = edited.replace('\n', '|br|')

            for field in fields:
                template = template.replace('|br|%s:' % field.partition(':')[0], '\n%s:' % field.partition(':')[0])

            lines = template.split('\n')
            for line in lines:
                key, _, value = line.partition(':')
                if key == 'package':
                    key = 'tags'
                    value = 'packagename_{name},testcase_{name}'.format(name=value.strip())

                testcase[key] = value.strip()

            try:
                case_id = self.testopia.create_testcase(testcase)
            except Exception:
                out.error('failed to create testcase')
            else:
                out.info('created testcase %s/tr_show_case.cgi?case_id=%s' % (url, case_id))

        else:
            self.parse_error(self.do_testopia_create, args)

    def complete_testopia_create(self, text, line, begidx, endidx):
        if not line.count(','):
            return self.complete_packagelist(text, line, begidx, endidx)

    def do_testopia_edit(self, args):
        """
        Edit already existing Testopia package testcase.
        An editor is spawned to process a testcase template file.

        testopia_edit <testcase>
        Keyword arguments:
        testcase -- testcase ID
        """

        if args:
            template = []
            url = config.bugzilla_url
            fields = ['summary', 'automated', 'status', 'requirement', 'setup', 'breakdown', 'action', 'effect']

            try:
                assert(self.testopia)
            except (AttributeError, AssertionError):
                release = self.metadata.get_release()
                packages = self.metadata.get_package_list()

                self.testopia = Testopia(release, packages)

            case = args.replace('_', ' ')
            try:
                case_id = str(int(case))
            except ValueError:
                try:
                    case_id = [ k for k, v in self.testopia.testcases.items() if v['summary'].replace('_', ' ') in case ][0]
                except IndexError:
                    out.critical('case_id for testcase %s not found' % case)
                    return

            testcase = self.testopia.get_testcase(case_id)

            if not testcase:
                return

            for field in fields:
                template.append('%s: %s' % (field, testcase[field]))

            edited = edit_text('\n'.join(template))

            if edited == '\n'.join(template):
                out.warning('testcase was not modified. not uploading.')
                return

            template = edited.replace('\n', '|br|')

            for field in fields:
                template = template.replace('|br|%s' % field, '\n%s' % field)

            lines = template.split('\n')
            for line in lines:
                key, _, value = line.partition(':')
                testcase[key] = value.strip()

            try:
                self.testopia.modify_testcase(case_id, testcase)
            except Exception:
                out.error('failed to modify testcase %s' % case_id)
            else:
                out.info('testcase saved: %s/tr_show_case.cgi?case_id=%s' % (url, case_id))
        else:
            self.parse_error(self.do_testopia_edit, args)

    def complete_testopia_edit(self, text, line, begidx, endidx):
        if not line.count(','):
            return self.complete_testopia_testcaselist(text, line, begidx, endidx)

    @requires_update
    def do_list_bugs(self, args):
        """
        Lists related bugs and corresponding Bugzilla URLs.

        list_bugs
        Keyword arguments:
        None
        """

        if args:
            self.parse_error(self.do_list_bugs, args)
            return

        buglist = ','.join(sorted(self.metadata.bugs.keys()))

        url = config.bugzilla_url

        self.println('Buglist: {}/buglist.cgi?bug_id={}'.format(url, buglist))
        for (bug, description) in self.metadata.bugs.items():
            self.println()
            self.println('Bug #{0:5}: {1}'.format(bug, description))
            self.println('{}/show_bug.cgi?id={}'.format(url, bug))

    @requires_update
    def do_list_metadata(self, args):
        """
        Lists patchinfo metadata like patch number, SWAMP ID or packager.

        list_metadata
        Keyword arguments:
        None
        """

        self.metadata.show_yourself(self.sys.stdout)

    def do_list_versions(self, args):
        """
        Prints the package version history in chronological order.
        The history of every test host is checked and consolidated.
        If no packages are specified, the version history of the
        update packages are shown.

        list_versions [package,...,package]
        Keyword arguments:
        package  -- packagename to show version history
        """

        if args:
            packages = args.replace(',', ' ')
        else:
            packages = ' '.join(self.metadata.get_package_list())

        targets = enabled_targets(self.targets)

        history = {}

        if targets:
            if int(self.metadata.get_release()) > 10:
                query = "zypper se -s --match-exact -t package %s | egrep ^[iv] | awk -F '|' '{ print $2 $4 }' | uniq" % packages
            else:
                query = "zypper se --match-exact -t package %s | egrep ^[iv] | awk -F '|' '{ print $4 $5 }' | uniq" % packages

            RunCommand(targets, query).run()

            for target in targets:
                try:
                    checksum = reduce(lambda x, y: x + y, map(ord, targets[target].lastout()))
                except TypeError:
                    continue

                try:
                    history[checksum].append(target)
                except KeyError:
                    history[checksum] = []
                    history[checksum].append(target)

            for path in history:
                name = ''
                release = {}

                if len(history) > 1:
                    self.println('version history from:')
                    for target in history[path]:
                        self.println('  {} ({})'.format(target, targets[target].system))
                self.println()

                lines = targets[target].lastout().split('\n')
                for line in lines:
                    match = re.search('([^\s]+)\s+([^\s]+)', line)
                    if match:
                        name = match.group(1)
                        try:
                            release[name].append(match.group(2))
                        except KeyError:
                            release[name] = []
                            release[name].append(match.group(2))

                for package in release:
                    self.println('{}:'.format(package))
                    indent = 0
                    for version in sorted(release[package], key=RPMVersion, reverse=True):
                        self.println('  ' * indent + '-> {}'.format(version))
                        indent = indent + 1
                    self.println()

    def do_show_log(self, args):
        """
        Prints the command protocol from the specified hosts. This might be
        handy for the tester, as one can simply dump the command history to
        the reproducer section of the template.

        show_log <hostname>
        Keyword arguments:
        hostname -- hostname from the target list or "all"
        """

        if args:
            targets = enabled_targets(self.targets)

            if args.split(',')[0] != 'all':
                targets = selected_targets(targets, args.split(','))

            output = []

            for host in sorted(targets.values()):
                output.append('log from %s:' % host.hostname)
                for line in host.log:
                    output.append('%s:~> %s [%s]' % (host.hostname, line[0], line[3]))
                    output.append('stdout:')
                    map(output.append, line[1].split('\n'))
                    output.append('stderr:')
                    map(output.append, line[2].split('\n'))

            page(output, self.interactive)

        else:

            self.parse_error(self.do_show_log, args)

    def complete_show_log(self, text, line, begidx, endidx):
        return self.complete_enabled_hostlist_with_all(text, line, begidx, endidx)

    def do_shell(self, args):
        """
        Invokes a remote root shell on the target host.
        The terminal size is set once, but isn't adapted on subsequent changes.

        shell <hostname>
        Keyword arguments:
        hostname -- hostname from the target list
        """

        if args:
            targets = selected_targets(self.targets, [args])

            for target in targets.keys():
                targets[target].shell()

        else:
            self.parse_error(self.do_shell, args)

    def complete_shell(self, text, line, begidx, endidx):
        if not line.count(','):
            return self.complete_hostlist(text, line, begidx, endidx)

    def do_run(self, args):
        """
        Runs a command on a specified host or on all enabled targets if
        'all' is given as hostname. The command timeout is set to 5 minutes
        which means, if there's no output on stdout or stderr for 5 minutes,
        a timeout exception is thrown. The commands are run in parallel on
        every target or in serial mode when set with "set_host_state".
        After the call returned, the output (including the return code)
        of each host is shown on the console.
        Please be aware that no interactive commands can be run with this
        procedure.

        run <hostname[,hostname,...],command>
        Keyword arguments:
        hostname -- hostname from the target list or "all"
        """

        if args:
            targets = enabled_targets(self.targets)

            if args.split(',')[0] != 'all':
                targets = selected_targets(targets, set(targets) & set(args.split(',')))

            command = ''.join(set(args.split(',')) - set(self.targets) - set(['all']))

            for target in targets.keys():
                lock = targets[target].locked()
                if lock.locked and lock.comment and not lock.own():
                    out.critical('host %s is exclusively locked by %s (%s). skipping.' % (target, lock.user, lock.comment))
                    del targets[target]

            if targets:
                try:
                    RunCommand(targets, command).run()
                except KeyboardInterrupt:
                    return

                output = []

                for target in targets:
                    output.append('%s:~> %s [%s]' % (target, targets[target].lastin(), targets[target].lastexit()))
                    map(output.append, targets[target].lastout().split('\n'))
                    if targets[target].lasterr():
                        map(output.append, ['stderr:'] + targets[target].lasterr().split('\n'))

                page(output, self.interactive)
                out.info('done')
        else:
            self.parse_error(self.do_run, args)

    def complete_run(self, text, line, begidx, endidx):
        return self.complete_enabled_hostlist_with_all(text, line, begidx, endidx)

    def do_testsuite_list(self, args):
        """
        List available testsuites on the target hosts.

        testsuite_list <hostname>
        Keyword arguments:
        hostname   -- hostname from the target list or "all"
        """

        if args:
            path = config.target_testsuitedir

            targets = enabled_targets(self.targets)

            if args.split(',')[0] != 'all':
                targets = selected_targets(targets, args.split(','))

            for target in targets:
                self.println('testsuites on {} ({}):'.format(target, targets[target].system))
                self.println('\n'.join([i for i in sorted(targets[target].listdir(path)) if i.endswith('-run')]))
                self.println()
        else:
            self.parse_error(self.do_testsuite_list, args)

    def complete_testsuite_list(self, text, line, begidx, endidx):
        return self.complete_enabled_hostlist_with_all(text, line, begidx, endidx)

    @requires_update
    def do_testsuite_run(self, args):
        """
        Runs ctcs2 testsuite and saves logs to /var/log/qa/$md5 on the
        target hosts. Results can be submitted with the testsuite_submit
        command.

        testsuite_run <hostname>[,hostname,...],<testsuite>
        Keyword arguments:
        hostname   -- hostname from the target list or "all"
        testsuite  -- testsuite-run command
        """

        (args, _, command) = args.rpartition(',')

        if not(args and command):
            self.parse_error(self.do_testsuite_run, args)
            return

        targets = enabled_targets(self.targets)

        if args.split(',')[0] != 'all':
            targets = selected_targets(targets, args.split(','))

        if not targets:
            return

        if not command.startswith('/'):
            command = os.path.join(config.target_testsuitedir, command.strip())

        command = 'export TESTS_LOGDIR=/var/log/qa/{0}; {1}'.format(
            self.metadata.id,
            command
        )
        name = os.path.basename(command).replace('-run', '')

        try:
            RunCommand(targets, command).run()
        except KeyboardInterrupt:
            out.info('testsuite run canceled')
            return

        for target in targets:
            self.println('{}:~> {}-testsuite [{}]'.format(target, name, targets[target].lastexit()))
            self.println(targets[target].lastout())
            if targets[target].lasterr():
                self.println(targets[target].lasterr())

        out.info('done')

    def complete_testsuite_run(self, text, line, begidx, endidx):
        return self.complete_enabled_hostlist_with_all(text, line, begidx, endidx)

    def do_testsuite_submit(self, args):
        """
        Submits the ctcs2 testsuite results to qadb.suse.de.
        The comment field is populated with some attributes like SWAMPID or
        testsuite name, but can also be edited before the results get
        submitted. Submitting results to qadb requires the rd-qa NIS
        password.

        testsuite_submit <hostname>,hostname,...,<testsuite>
        Keyword arguments:
        hostname   -- hostname from the target list or "all"
        testsuite  -- testsuite-run command
        """

        (args, _, command) = args.rpartition(',')

        if not(args and command):
            self.parse_error(self.do_testsuite_submit, args)
            return

        targets = enabled_targets(self.targets)

        if args.split(',')[0] != 'all':
            targets = selected_targets(targets, args.split(','))

        name = os.path.basename(command).replace('-run', '')
        username = config.session_user

        comment = self.metadata.get_testsuite_comment(name)
        comment.edit_text()

        out.info('please specify rd-qa NIS password')
        password = getpass.getpass()

        submit = []
        submit.append('echo \'echo -n "%s"\' > /tmp/pwdask' % password)
        submit.append('chmod 700 /tmp/pwdask')
        submit.append('SSH_ASKPASS=/tmp/pwdask DISPLAY=dummydisplay:0 /usr/share/qa/tools/remote_qa_db_report.pl -b -t patch:{0} -T {1} -f /var/log/qa/{0} -c \'{2}\''.format(
            self.metadata.md5,
            username,
            comment
        ))
        submit.append('rm /tmp/pwdask')

        for target in targets:
            for command in submit:
                try:
                    temp = {target:targets[target]}
                    RunCommand(temp, command).run()
                except KeyboardInterrupt:
                    return

                if 'remote_qa_db_report.pl' in command:
                    if targets[target].lastexit() != 0:
                        out.critical('submitting testsuite results failed on %s:' % target)
                        self.println('{}:~> {} [{}]'.format(target, name, targets[target].lastexit()))
                        self.println(targets[target].lastout())
                        if targets[target].lasterr():
                            self.println(targets[target].lasterr())
                    else:
                        match = re.search('(http://.*/submission.php.submission_id=\d+)', targets[target].lasterr())
                        if match:
                            system = targets[target].system
                            out.info('submission for %s (%s): %s' % (target, system, match.group(1)))
                        else:
                            out.critical('no submission found for %s. please use "show_log %s" to see what went wrong' % (target,
                                         target))

        out.info('done')

    def complete_testsuite_submit(self, text, line, begidx, endidx):
        return self.complete_enabled_hostlist_with_all(text, line, begidx, endidx)

    def do_set_session_name(self, args):
        """
        Set optional mtui session name as part of the prompt string.
        This should help finding the corrent mtui session if multiple
        sessions are active.

        set_session_name [name]
        Keyword arguments:
        name     -- session name
        """

        session = args.strip()
        if not session:
            if self.metadata:
                session = self.metadata.id
            else:
                session = None

        self.set_prompt(session)
        self.session = session

    def set_prompt(self, session=None):
        self.session = session
        session = ":"+str(session) if session else ''
        self.prompt = 'mtui{0}> '.format(session)

    def do_load_template(self, args):
        """
        Load QA Maintenance template by md5 identifier. All changes and logs
        from an already loaded template are lost if not saved previously.
        Already connected hosts are kept and extended by the reference hosts
        defined in the template file.

        load_template <update_id>
        Keyword arguments:
        update_id      -- either md5sum for swamp update or
                          obs request review id for obs update
        """

        id_ = args.strip()
        update = None
        u_types = [SwampUpdateID, OBSUpdateID]
        for i in u_types:
            try:
                update = i(id_)
            except ValueError as e:
                pass

        if not update:
            raise ValueError("Couldn't match {0!r} to either of {1!r}".
                format(id_, u_types))

        if self.metadata:
            m = 'should i overwrite already loaded session {0}? (y/N) '
            if not prompt_user(m.format(self.metadata.id), ['y', 'yes'], self.interactive):
                return


        # Reload hosts to which we already have a connection
        # close hosts we are already connected to but add them to the
        # testreport.systems so they get connected to again.
        # This feature comes from pre-1.0 versions.
        # NOTE: the only reason we need to reconnect seems to be that
        # when the L{Target} object is created, it is passed a list of
        # packages, which changes with the testreport change. So this
        # may go away when refactored.
        re_add = []
        for hostname, target in self.targets.items():
            target.close()
            re_add.append("{0},{1}".format(hostname, target.system))

        self.load_update(update)

        for x in re_add:
            self.do_add_host(x)

    def load_update(self, update, autoconnect=True):
        update.config = self.config
        update.log = self.log

        tr = update.make_testreport()

        if autoconnect:
            tr.load_systems_from_testplatforms()
            self.targets = tr.connect_targets()

        if self.metadata and self.metadata.md5 is self.session:
            self.set_prompt(None)
        self.metadata = tr

    def do_set_location(self, args):
        """
        Change current reference host location to another site.

        set_location <site>
        Keyword arguments:
        site     -- location name
        """

        args = args.strip()
        if not args:
            self.parse_error(self.do_set_location, args)
            return

        self.log.info('changed location from {0!r}" to {0!r}'.format(
            self.config.location,
            args
        ))
        self.config.location = args

    def complete_set_location(self, text, line, begidx, endidx):
        refhost = self._refhosts()
        return [i for i in refhost.get_locations() if i.startswith(text) and i not in line]

    def do_set_host_lock(self, args):
        """
        Lock host for exclusive usage. This locks all repository transactions
        like enabling or disabling the testing repository on the target hosts.
        The Hosts are locked with a timestamp, the UID and PID of the session.
        This influences the update process of concurrent instances, use with
        care.
        Enabled locks are automatically removed when exiting the session.
        To lock the run command on other sessions as well, it's necessary to
        set a comment.

        set_host_lock <hostname>[,hostname,...],<state>
        Keyword arguments:
        hostname -- hostname from the target list or "all"
        state    -- enabled, disabled
        """

        (args, _, state) = args.rpartition(',')

        if args and state:
            targets = enabled_targets(self.targets)

            if args.split(',')[0] != 'all':
                targets = selected_targets(targets, args.split(','))

            if state == 'enabled':
                comment = user_input('comment: ').strip()

            for target in targets:
                lock = targets[target].locked()

                if state == 'enabled':
                    if lock.locked:
                        out.warning('host %s is locked since %s by %s. skipping.' % (target, lock.time(), lock.user))
                        if lock.comment:
                            out.info("%s's comment: %s" % (lock.user, lock.comment))

                        continue
                    else:
                        targets[target].set_locked(comment)
                elif state == 'disabled':
                    husv = StrictVersion(commands.HostsUnlock.stable)
                    if husv <=  self._interface_version:
                        msg = "set_host_lock <host>,disable has been"
                        msg += " deprecated in favor of unlock command"
                        user_deprecation(out, msg)
                    try:
                        targets[target].remove_lock()
                    except AssertionError:
                        out.warning('host %s not locked by us. skipping.' % target)
                else:
                    self.parse_error(self.do_set_host_lock, args)
        else:

            self.parse_error(self.do_set_host_lock, args)
            return

    def complete_set_host_lock(self, text, line, begidx, endidx):
        if line.count(','):
            return self.complete_enabled_hostlist(text, line, begidx, endidx, ['enabled', 'disabled'])
        else:
            return self.complete_enabled_hostlist_with_all(text, line, begidx, endidx)

    def do_set_host_state(self, args):
        """
        Sets the host state to "Enabled", "Disabled" or "Dryrun". A host
        set to "Enabled" runs all issued commands while a "Disabled" host
        or a host set to "Dryrun" doesn't run any command on the host.
        The difference between "Disabled" and "Dryrun" is that on "Dryrun"
        hosts the issued commands are printed to the console while "Disabled"
        doesn't print anything. Additionally, the execution mode of each host
        could be set to "parallel" (default) or "serial". All commands which
        are designed to run in parallel are influenced by this option (like
        to run command)
        The commands accepts multiple hostnames followed by the wanted state.

        set_host_state <hostname>[,hostname,...],<state>
        Keyword arguments:
        hostname -- hostname from the target list or "all"
        state    -- enabled, disabled, dryrun, parallel, serial
        """

        (args, _, state) = args.rpartition(',')

        if args and state:
            targets = self.targets

            if args.split(',')[0] != 'all':
                targets = selected_targets(targets, args.split(','))

            if state in ['enabled', 'disabled', 'dryrun']:
                for target in targets:
                    targets[target].state = state
            elif state in ['parallel', 'serial']:
                for target in targets:
                    if state == 'serial':
                        targets[target].exclusive = True
                    else:
                        targets[target].exclusive = False
            else:
                self.parse_error(self.do_set_host_state, args)
                return
        else:

            self.parse_error(self.do_set_host_state, args)

    def complete_set_host_state(self, text, line, begidx, endidx):
        if line.count(','):
            return self.complete_hostlist(text, line, begidx, endidx, ['enabled', 'disabled', 'dryrun', 'serial', 'parallel'])
        else:
            return self.complete_hostlist_with_all(text, line, begidx, endidx)

    def do_set_log_level(self, args):
        """
        Changes the current default MTUI loglevel "info" to "warning"
        or "debug". To enable debug messages, one can set the loglevel
        to "debug". This could be handy for longer running commands as
        the output is shown in realtime. The "warning" loglevel prints
        just basic error or warning conditions. Therefore it's not
        recommended to use the "warning" loglevel.

        set_log_level <loglevel>
        Keyword arguments:
        loglevel   -- warning, info or debug
        """

        levels = {'warning': logging.WARNING, 'info': logging.INFO, 'debug': logging.DEBUG}

        if args in levels.keys():
            out.setLevel(level=levels[args])
        else:
            self.parse_error(self.do_set_log_level, args)

    def complete_set_log_level(self, text, line, begidx, endidx):
        return [i for i in ['warning', 'info', 'debug'] if i.startswith(text) and i not in line]

    def do_set_timeout(self, args):
        """
        Changes the current execution timeout for a target host.
        When the timeout limit was hit the user is asked to wait
        for the current command to return or to proceed with the
        next one.
        The timeout value is set in seconds. To disable the
        timeout set it to "0".

        set_timeout <hostname,timeout>
        Keyword arguments:
        hostname -- hostname from the target list or "all"
        timeout  -- timeout value in seconds
        """

        (args, _, timeout) = args.rpartition(',')

        if args and timeout:
            targets = self.targets

            if args.split(',')[0] != 'all':
                targets = selected_targets(targets, args.split(','))

            try:
                value = int(timeout)
            except Exception:
                out.error('wrong timeout value: %s' % timeout)
                self.parse_error(self.do_set_timeout, args)
                return

            for target in targets:
                targets[target].set_timeout(value)
        else:

            self.parse_error(self.do_set_timeout, args)

    def complete_set_timeout(self, text, line, begidx, endidx):
        return self.complete_hostlist_with_all(text, line, begidx, endidx)

    def do_set_repo(self, args):
        """
        Sets the software repositories to UPDATE or TESTING. Multiple
        hostnames can be given. On the target hosts, the rep-clean.sh script
        is spawned to set the repositories accordingly.

        set_repo <hostname>[,hostname,...],<repository>
        Keyword arguments:
        hostname   -- hostname from the target list or "all"
        repository -- repository, TESTING or UPDATE
        """

        (args, _, name) = args.rpartition(',')

        if not (args and name):
            self.parse_error(self.do_set_repo, args)
            return

        targets = enabled_targets(self.targets)

        if args.split(',')[0] != 'all':
            targets = selected_targets(targets, args.split(','))

        with LockedTargets([self.targets[x] for x in targets]):
            for t in [self.targets[x] for x in targets]:
                t.set_repo(name.upper(), self.metadata)

    def complete_set_repo(self, text, line, begidx, endidx):
        if line.count(','):
            return self.complete_enabled_hostlist_with_all(text, line, begidx, endidx, ['testing', 'update'])
        else:
            return self.complete_enabled_hostlist_with_all(text, line, begidx, endidx)

    def do_install(self, args):
        """
        Installs packages from the current active repository.
        The repository should be set with the set_repo command beforehand.

        install <hostname>[,hostname,...],<package>[ package ...]
        Keyword arguments:
        hostname -- hostname from the target list or "all"
        package  -- package name
        """

        (args, _, packages) = args.rpartition(',')

        if not(args and packages):
            self.parse_error(self.do_install, args)
            return

        targets = enabled_targets(self.targets)

        if args.split(',')[0] != 'all':
            targets = selected_targets(targets, args.split(','))

        if targets:
            installer = self.get_installer()

            out.info('installing')
            for target in targets:
                targets[target].add_history(['install', packages])

            try:
                installer(targets, packages.split()).run()
            except Exception:
                out.critical('failed to install packages')
                return
            except KeyboardInterrupt:
                out.info('installation process canceled')
                return
            else:
                out.info('done')

    def complete_install(self, text, line, begidx, endidx):
        return self.complete_enabled_hostlist_with_all(text, line, begidx, endidx)

    def do_uninstall(self, args):
        """
        Removes packages from the system.

        uninstall <hostname>[,hostname,...],<package>[ package ...]
        Keyword arguments:
        hostname -- hostname from the target list or "all"
        package  -- package name
        """

        (args, _, packages) = args.rpartition(',')

        if not(args and packages):
            self.parse_error(self.do_uninstall, args)
            return

        targets = enabled_targets(self.targets)

        if args.split(',')[0] != 'all':
            targets = selected_targets(targets, args.split(','))

        if targets:
            uninstaller = self.get_uninstaller()

            out.info('removing')
            try:
                uninstaller(targets, packages.split()).run()
            except Exception:
                out.critical('failed to remove packages')
                return
            except KeyboardInterrupt:
                out.info('uninstallation process canceled')
                return
            else:
                out.info('done')

    def complete_uninstall(self, text, line, begidx, endidx):
        return self.complete_enabled_hostlist_with_all(text, line, begidx, endidx)

    @requires_update
    def do_downgrade(self, args):
        """
        Downgrades all related packages to the last released version (using
        the UPDATE channel). This does not work for SLES 9 hosts, though.

        downgrade <hostname>
        Keyword arguments:
        hostname -- hostname from the target list or "all"
        """

        if not args:
            self.parse_error(self.do_downgrade, args)
            return

        targets = enabled_targets(self.targets)

        if args.split(',')[0] != 'all':
            targets = selected_targets(targets, args.split(','))

        if targets:
            downgrader = self.metadata.get_downgrader()

            out.info('downgrading')
            for target in targets:
                targets[target].add_history(['downgrade', str(self.metadata.id), ' '.join(self.metadata.get_package_list())])

            try:
                downgrader(
                    targets,
                    self.metadata.get_package_list(),
                    self.metadata.patches
                ).run()
            except Exception:
                out.critical('failed to downgrade target systems')
                return
            except KeyboardInterrupt:
                out.info('downgrade process canceled')
                return
            else:
                out.info('done')

    def complete_downgrade(self, text, line, begidx, endidx):
        return self.complete_enabled_hostlist_with_all(text, line, begidx, endidx)

    @requires_update
    def do_prepare(self, args):
        """
        Installs missing or outdated packages from the UPDATE repositories.
        This is also run by the update procedure before applying the updates.
        If "force" is set, packages are forced to be installed on package
        conflicts. If "installed" is set, only installed packages are
        prepared. If "testing" is set, packages are installed from the TESTING
        repositories.

        prepare <hostname>[,hostname,...][,force][,installed][,testing]
        Keyword arguments:
        hostname -- hostname from the target list or "all"
        """

        if not args:
            self.parse_error(self.do_prepare, args)
            return

        force = False
        installed = False
        testing = False

        parameter = args.split(',')
        if 'force' in parameter:
            force = True
            parameter.remove('force')
        if 'installed' in parameter:
            installed = True
            parameter.remove('installed')
        if 'testing' in parameter:
            testing = True
            parameter.remove('testing')

        args = ','.join(parameter)
        targets = enabled_targets(self.targets)

        if args.split(',')[0] != 'all':
            targets = selected_targets(targets, args.split(','))

        if targets:
            preparer = self.metadata.get_preparer()
            out.info('preparing')

            try:
                preparer(
                    targets,
                    self.metadata.get_package_list(),
                    self.metadata,
                    force = force,
                    installed_only = installed,
                    testing = testing
                ).run()
            except Exception:
                out.critical('failed to prepare target systems')
                return False
            except KeyboardInterrupt:
                out.info('preparation process canceled')
                return False
            else:
                out.info('done')

    def complete_prepare(self, text, line, begidx, endidx):
        return self.complete_enabled_hostlist_with_all(text, line, begidx, endidx, ['force', 'installed', 'testing'])

    @requires_update
    def do_update(self, args):
        """
        Applies the testing update to the target hosts. While updating the
        machines, the pre-, post- and compare scripts are run before and
        after the update process. If the update adds new packages to the
        channel, the "newpackage" parameter triggers the package installation
        right after the update. To skip the preparation procedure, append
        "noprepare" to the argument list.

        update <hostname>[,newpackage][,noprepare]
        Keyword arguments:
        hostname -- hostname from the target list or "all"
        """

        if not args:
            self.parse_error(self.do_update, args)
            return

        prepare = True
        missing = False
        newpackage = False

        parameter = args.split(',')

        # don't install new packages when doing a noninteractive kernel update
        if not self.interactive and [x for x in self.metadata.packages if x in ['-kmp-', 'kernel-default']]:
            try:
                parameter.remove('newpackage')
            except ValueError:
                pass
            parameter.append('installed')

        if 'newpackage' in parameter:
            newpackage = True
            parameter.remove('newpackage')

        if 'noprepare' in parameter:
            prepare = False
            parameter.remove('noprepare')

        args = ','.join(parameter)
        targets = enabled_targets(self.targets)

        if prepare:
            if self.do_prepare(args) is False:
                return

        if args.split(',')[0] != 'all':
            targets = selected_targets(targets, args.split(','))

        with LockedTargets([self.targets[x] for x in targets]):
            for target in targets:
                not_installed = []
                packages = targets[target].packages

                targets[target].query_versions()

                for package in packages:
                    required = self.metadata.packages[package]
                    before = targets[target].packages[package].current

                    packages[package].set_versions(before=before, required=required)

                    if before is None or before == '0':
                        missing = True
                        not_installed.append(package)
                    else:
                        if RPMVersion(before) >= RPMVersion(required):
                            out.warning('%s: package is too recent: %s (%s, target version is %s)' % (target, package, before, required))

                if len(not_installed):
                    out.warning('%s: these packages are not installed: %s' % (target, not_installed))

            if missing and prompt_user('there were missing packages. cancel update process? (y/N) ', ['y', 'yes'], self.interactive):
                return

            self.metadata.script_hooks(PreScript).run(targets.values())

            out.info('updating')

            updater = self.metadata.get_updater()
            out.debug("chosen updater: %s" % repr(updater))

            try:
                updater(targets, self.metadata.patches, self.metadata.get_package_list(), self.metadata).run()
            except Exception:
                out.critical('failed to update target systems')
                Notification('MTUI', 'updating %s failed' % self.session, 'stock_dialog-error').show()
                raise
            except KeyboardInterrupt:
                out.info('update process canceled')
                return

            if newpackage:
                self.do_prepare('%s,testing' % args)

            missing = False
            for target in targets:
                targets[target].add_history(['update', str(self.metadata.id), ' '.join(self.metadata.get_package_list())])
                packages = targets[target].packages

                targets[target].query_versions()

                for package in packages:
                    before = packages[package].before
                    required = packages[package].required
                    after = targets[target].packages[package].current

                    packages[package].set_versions(after=after)

                    if after is not None and after != '0':
                        if RPMVersion(before) == RPMVersion(after):
                            missing = True
                            out.warning('%s: package was not updated: %s (%s)' % (target, package, after))

                        if RPMVersion(after) < RPMVersion(required):
                            missing = True
                            out.warning('%s: package does not match required version: %s (%s, required %s)' % (target, package, after,
                                        required))

            if missing and prompt_user("some packages haven't been updated. cancel update process? (y/N) ", ['y', 'yes'], self.interactive):
                return

            self.metadata.script_hooks(PostScript).run(targets.values())
            self.metadata.script_hooks(CompareScript).run(targets.values())
            FileDelete(targets.values(), self.metadata.target_wd('output')).run()

        Notification('MTUI', 'updating %s finished' % self.session).show()
        out.info('done')

    def complete_update(self, text, line, begidx, endidx):
        return self.complete_enabled_hostlist_with_all(text, line, begidx, endidx, ['newpackage', 'noprepare'])

    def do_list_sessions(self, args):
        """
        Lists current active ssh sessions on target hosts.

        list_sessions <hostname>
        Keyword arguments:
        hostname -- hostname from the target list or "all"
        """

        if not args:
            args = 'all'

        command = "ss -r  | sed -n 's/^[^:]*:ssh *\([^ ]*\):.*/\\1/p' | sort -u"

        targets = enabled_targets(self.targets)

        if args.split(',')[0] != 'all':
            targets = selected_targets(targets, args.split(','))

        if targets:
            try:
                RunCommand(targets, command).run()
            except KeyboardInterrupt:
                return

        for host in sorted(targets.values()):
            self.println('sessions on {} ({}):'.format(host.hostname, host.system))
            self.println(host.lastout())

    def complete_list_sessions(self, text, line, begidx, endidx):
        return self.complete_enabled_hostlist_with_all(text, line, begidx, endidx)

    @requires_update
    def do_checkout(self, args):
        """
        Update template files from the SVN.

        checkout
        Keyword arguments:
        none
        """

        exitcode = os.system('cd %s; svn up' % os.path.dirname(self.metadata.path))

        if exitcode != 0:
            out.error('updating template failed, returncode: %s' % exitcode)

    @requires_update
    def do_commit(self, args):
        """
        Commits the testing template to the SVN. This can be run after the
        testing has finished an the template is in the final state.

        commit [message]
        Keyword arguments:
        message  -- commit message
        """

        message = ''
        if args:
            message = '-m "%s"' % args

        exitcode = os.system('cd %s; svn up; svn ci %s' % (os.path.dirname(self.metadata.path), message))

        if exitcode != 0:
            out.error('committing template failed, returncode: %s' % exitcode)

    def do_put(self, args):
        """
        Uploads files to all enabled hosts. Multiple files can be selected
        with special patterns according to the rules used by the Unix shell
        (i.e. *, ?, []). The complete filepath on the remote hosts is shown
        after the upload. put has also directory completion.

        put <local filename>
        Keyword arguments:
        filename -- file to upload to the target hosts
        """

        if not args:
            self.parse_error(self.do_put, args)
            return

        for filename in glob.glob(args):
            if not os.path.isfile(filename):
                continue

            remote = self.target_tempdir(os.path.basename(filename))

            FileUpload(self.targets.values(), filename, remote).run()
            self.log.info('uploaded {0} to {1}'.format(filename, remote))

    def complete_put(self, text, line, begidx, endidx):
        return self.complete_filelist(text, line, begidx, endidx)

    def do_get(self, args):
        """
        Downloads a file from all enabled hosts. Multiple files can not be
        selected. Files are saved in the $TEMPLATE_DIR/downloads/ subdirectory
        with the hostname as file extension.

        get <remote filename>
        Keyword arguments:
        filename -- file to download from the target hosts
        """

        if not args:
            self.parse_error(self.do_get, args)
            return

        local = self.downloads_wd(os.path.basename(args), filepath=True)

        FileDownload(self.targets.values(), args, local, True).run()
        self.log.info('downloaded {0} to {1}'.format(args, local))

    def do_terms(self, args):
        """
        Spawn terminal screens to all connected hosts. This command does
        actually just run the available helper scripts. If no termname is
        given, all available terminal scripts are shown.

        script name should be shell.<termname>.sh

        terms [termname]
        Keyword arguments:
        termname -- terminal emulator to spawn consoles on
        """

        systems = {}
        dirname = self.datadir
        targets = self.targets

        hosts = [host.hostname for host in sorted(targets.values())]

        if args:
            filename = 'term.' + args + '.sh'
            path = os.path.join(dirname, filename)
            if os.path.isfile(path):
                try:
                    os.system('%s %s' % (path, ' '.join(hosts)))
                except Exception:
                    out.error('running %s failed' % filename)
            else:
                out.error('%s script not found, make sure term.%s.sh exists' % (args, args))
                self.parse_error(self.do_terms, args)
        else:

            self.println('available terminals scripts:')
            for filename in glob.glob(os.path.join(dirname, 'term.*.sh')):
                self.println(os.path.basename(filename).split('.')[1])

    def complete_terms(self, text, line, begidx, endidx):
        dirname = self.datadir
        terms = glob.glob(os.path.join(dirname, 'term.*.sh'))
        terms = map(os.path.basename, terms)
        return [i.split('.')[1] for i in terms if i.startswith('term.' + text)]

    def do_edit(self, args):
        """
        Edit a local file, the testing template, the specfile or a patch.
        The evironment variable EDITOR is processed to find the prefered
        editor. If EDITOR is empty, "vi" is set as default.

        edit file,<filename>
        edit template
        edit specfile
        edit patch,<patchname>
        Keyword arguments:
        filename -- edit filename
        template -- edit template
        specfile -- edit specfile
        patch    -- edit patch
        """

        (command, _, filename) = args.partition(',')

        editor = os.environ.get('EDITOR', 'vi')

        # all but the file command needs template data. skip if template
        # isn't loaded
        if not self.metadata and command != 'file':
            out.error('no testing template loaded')
            return

        if command == 'file':
            path = filename
        elif command == 'template':
            path = self.metadata.path
        elif command in ['specfile', 'patch']:
            if command == 'specfile':
                filename = '*.spec'
            path = os.path.join(self.metadata.local_wd(), '*', filename)
            if not glob.glob(path):
                self.do_source_extract('')
        else:
            self.parse_error(self.do_edit, args)
            return

        os.system('{0} {1}'.format(editor, path))

    def complete_edit(self, text, line, begidx, endidx):
        if 'file,' in line:
            return self.complete_filelist(text.replace('file,', '', 1), line, begidx, endidx)
        if 'patch,' in line:
            specfile = glob.glob(self.metadata.local_wd(), '*', '*.spec')
            with open(specfile, 'r') as spec:
                name = re.findall('Name:\W+(.*)', spec.read())[0]
                spec.seek(0)
                return [i for i in [s.replace('name}', name) for s in re.findall('Patch\d*:\W+(.*)', spec.read())] if i.startswith(text)]
        else:
            return [i for i in ['file,', 'template', 'specfile', 'patch,'] if i.startswith(text)]

    @requires_update
    def do_export(self, args):
        """
        Exports the gathered update data to template file. This includes
        the pre/post package versions and the update log. An output file could
        be specified, if none is specified, the output is written to the
        current testing template.
        To export a specific updatelog, provide the hostname as parameter.

        export [filename][,hostname][,force]
        Keyword arguments:
        filename -- output template file name
        hostname -- host update log to export
        force    -- overwrite template if it exists
        """

        force = False
        hostname = None
        filename = self.metadata.path

        parameters = filter(None, args.split(','))
        for parameter in list(parameters):
            if parameter in ['force']:
                force = True
                parameters.remove('force')
            if parameter in self.targets:
                hostname = parameter
                parameters.remove(hostname)

        if parameters:
            filename = parameters[0]

        targets = self.targets

        output = XMLOutput()
        output.add_header(self.metadata)

        for target in targets:
            output.add_target(targets[target])

        try:
            template = xml_to_template(self.metadata.path, output.pretty(), hostname)
        except Exception:
            out.error('failed to export XML')
            return

        if os.path.exists(filename) and not force:
            out.warning('file %s exists.' % filename)
            if not prompt_user('should i overwrite %s? (y/N) ' % filename, ['y', 'yes'], self.interactive):
                filename += '.' + timestamp()

        out.info('exporting XML to %s' % filename)
        try:
            with open(filename, 'w') as f:
                f.write('\n'.join(l.rstrip().encode('utf-8') for l in template))
        except IOError as error:
            self.println('failed to write {}: {}'.format(filename, error.strerror))
        else:
            self.println('wrote template to {}'.format(filename))

    def complete_export(self, text, line, begidx, endidx):
        return self.complete_hostlist(text, line, begidx, endidx, ['force'])

    def do_save(self, args):
        """
        Save the testing log to a XML file. All commands and package
        versions are saved there. When no parameter is given, the XML is saved
        to $TEMPLATE_DIR/output/log.xml. If that file already exists and the
        tester doesn't want to overwrite it, a postfix (current timestamp)
        is added to the filename. The log can be used to fill the required
        sections of the testing template after the testing has finished.
        This could be done with the convert.py script.

        save [filename]
        Keyword arguments:
        filename -- save log as file filename
        """

        path = args.strip() if args is not None else ''

        if not path:
            path = 'log.xml'

        if not path.startswith('/'):
            dir_ = os.path.dirname(self.metadata.path) if self.metadata else ''
            path = os.path.join(dir_, 'output', path)

        ensure_dir_exists(os.path.dirname(path))

        if os.path.exists(path):
            self.log.warning('file {0} exists.'.format(path))
            m = 'should i overwrite {0}? (y/N) '.format(path)
            if not prompt_user(m, ['y', 'yes'], self.interactive):
                path += '.' + timestamp()

        self.log.info('saving output to {0}'.format(path))

        output = XMLOutput()
        if self.metadata:
            output.add_header(self.metadata)

        for target in self.targets.values():
            output.add_target(target)

        with open(path, 'w') as f:
            f.write(output.pretty())

    def do_quit(self, args):
        """
        Disconnects from all hosts and exits the programm. If a bootarg
        argument is set, the hosts are either rebooted or powered off.
        The tester is asked to save the XML log when exiting MTUI.

        quit [bootarg]
        Keyword arguments:
        bootarg  -- reboot or poweroff
        """

        if not prompt_user('save log? (Y/n) ', ['n', 'no'], self.interactive):
            self.do_save(None)

        args_ = [args] if args in ('reboot', 'poweroff') else []

        for x in set(self.targets):
            self.targets[x].close(*args_)
            self.targets.pop(x)

        try:
            readline.write_history_file('%s/.mtui_history' % self.homedir)
        except:
            pass

        sys.exit(0)

    def complete_quit(self, text, line, begidx, endidx, appendix=[]):
        return [i for i in ["reboot", "poweroff"] if i.startswith(text)]

    do_exit = do_quit
    do_EOF = do_quit

    def complete_filelist(self, text, line, begidx, endidx):
        dirname = ''
        filename = ''

        if text.startswith('~'):
            text = text.replace('~', os.path.expanduser('~'), 1)
            text += '/'

        if '/' in text:
            dirname = '/'.join(text.split('/')[:-1])
            dirname += '/'

        if not dirname:
            dirname = './'

        filename = text.split('/')[-1]

        return [dirname + i for i in os.listdir(dirname) if i.startswith(filename)]

    def complete_hostlist(self, text, line, begidx, endidx, appendix=[]):
        return [i for i in list(self.targets) + appendix if i.startswith(text) and i not in line]

    def complete_hostlist_with_all(self, text, line, begidx, endidx, appendix=[]):
        return [i for i in list(self.targets) + ['all'] + appendix if i.startswith(text) and i not in line]

    def complete_enabled_hostlist(self, text, line, begidx, endidx, appendix=[]):
        return [i for i in list(enabled_targets(self.targets)) + appendix if i.startswith(text) and i not in line]

    def complete_enabled_hostlist_with_all(self, text, line, begidx, endidx, appendix=[]):
        return [i for i in list(enabled_targets(self.targets)) + ['all'] + appendix if i.startswith(text) and i not in line]

    def complete_packagelist(self, text, line, begidx, endidx, appendix=[]):
        return [i for i in self.metadata.get_package_list() if i.startswith(text) and i not in line]

    def complete_testopia_testcaselist(self, text, line, begidx, endidx):
        try:
            assert(self.testopia.testcases)
        except (AttributeError, AssertionError):
            release = self.metadata.get_release()
            packages = self.metadata.get_package_list()
            self.testopia = Testopia(release, packages)

        testcases = [ i['summary'].replace(' ', '_') for i in self.testopia.testcases.values() ]
        return [i for i in testcases if i.startswith(text) and i not in line]

    def parse_error(self, method, args):
        self.println()
        out.error('failed to parse command: %s %s' % (method.__name__.replace('do_', ''), args))
        self.println('{}: {}'.format(method.__name__.replace('do_', ''), method.__doc__))

class Script(object):
    """
    :type subdir: str
    :param subdir: subdirectory in the L{TestReport.scripts_wd} where the
        scripts are located.

        Note: also used as a "type of the script" and can be shown to
        the user.

    FIXME: should be an abstract attribute
    """

    def __init__(self, tr, path, log, file_uploader, cmd_runner):
        """
        :type path: str
        :param path: absolute path to the script
        """
        self.path = path
        self.name = basename(path)
        self.testreport = tr
        self.log = log
        self.file_uploader = file_uploader
        self.cmd_runner = cmd_runner

    def __repr__(self):
        return "<{0}.{1} {2} for {3}>".format(
            self.__module__,
            self.__class__.__name__,
            self.path,
            repr(self.testreport)
        )

    def __str__(self):
        return "{0} script {1}".format(
            self.subdir,
            self.name,
        )

    @classmethod
    def absolute_subdir(cls, tr):
        """
        :type tr: L{TestReport}
        """
        return tr.scripts_wd(cls.subdir)

    def run(self, targets):
        """
        :type targets: [L{Target}]
        """
        ass_isL(targets, TargetI)

        try:
            self.log.info('running {0}'.format(self))
            self._run(targets)
        except KeyboardInterrupt:
            self.log.warning('skipping {0}'.format(self))
            return

    def results_wd(self, *path, **kw):
        return self.testreport.report_wd(
            'output',
            'scripts',
            *path,
            **kw
        )

    def _filename(self, target = None, subdir = None):
        """
        :returns: str "fully qualified" file name
        """
        ass_is(target, TargetI, True)

        if not subdir:
            subdir = self.subdir

        xs = [subdir, splitext(self.name)[0]]
        if target:
            xs.append(target.hostname)

        return ".".join(xs)

class PreScript(Script):
    subdir = "pre"

    def remote_path(self):
        return self.testreport.target_wd(self._filename())

    def result_file(self, target):
        """
        :type target: L{TargetI} instance
        """
        ass_is(target, TargetI)
        return self.results_wd(self._filename(target), filepath = True)

    def remote_pkglist_path(self):
        return self.testreport.target_wd('package-list.txt')

    def _run(self, targets):
        ass_isL(targets, TargetI)

        self.file_uploader(
            targets,
            self.path,
            self.remote_path(),
        ).run()

        self.file_uploader(
            targets,
            self.testreport.pkg_list_file(),
            self.remote_pkglist_path(),
        ).run()

        self.cmd_runner(
            dict([(t.hostname, t) for t in targets]),
            self.mk_command()
        ).run()

        for t in targets:
            fname = self.result_file(t)
            try:
                with open(fname, 'w') as f:
                    f.write(t.lastout())
                    f.write(t.lasterr())
            except IOError as e:
                self.log.error(messages.FailedToWriteScriptResult(fname, e))

    def mk_command(self):
        return "{exe} -r {repository} -p {pkg_list_file} {id}".format(
            exe = self.remote_path(),
            repository = self.testreport.repository,
            pkg_list_file = self.remote_pkglist_path(),
            id  = self.testreport.id,
        )

class PostScript(PreScript):
    subdir = "post"

class CompareScript(Script):
    subdir = "compare"

    def _run(self, ts):
        ass_isL(ts, TargetI)
        for t in ts:
            self._run_single_target(t)

    def _result(self, s, t):
        return self.results_wd(self._filename(
                subdir = s,
                target = t,
            ).replace("compare_", "check_"),
            filepath = True
        )

    def _pre_file(self, t):
        return self._result(PreScript.subdir, t)

    def _post_file(self, t):
        return self._result(PostScript.subdir, t)

    def _run_single_target(self, t):
        ass_is(t, TargetI)

        argv = [
            self.path,
            self._pre_file(t),
            self._post_file(t),
        ]

        self.log.debug("running {0}".format(argv))
        stdout = stderr = None
        try:
            p = subprocess.Popen(
                argv,
                stdout = subprocess.PIPE,
                stderr = subprocess.PIPE
            )
        except Exception as e:
            t.log.append([' '.join(argv), '', '', 0x100, 0])
            self.log.critical(messages.StartingCompareScriptError(e, argv))
            return

        (stdout, stderr) = p.communicate()
        rc = p.wait()

        t.log.append([' '.join(argv), str(stdout), str(stderr), rc, 0])

        if rc == 0:
            return

        if rc == 2:
            logger, msg = self.log.critical, messages.CompareScriptCrashed
        else:
            logger, msg = self.log.warning, messages.CompareScriptFailed

        assert callable(logger), "{0!r} not callable".format(logger)

        logger(msg(argv, stdout, stderr, rc))


def enabled_targets(targets):
    temporary_targets = {}

    for target in targets:
        try:
            if targets[target].state != 'disabled':
                temporary_targets[target] = targets[target]
        except KeyError:
            out.warning('host %s not in database' % target)

    return temporary_targets


def selected_targets(targets, target_list):
    temporary_targets = {}

    for target in target_list:
        try:
            temporary_targets[target] = targets[target]
        except KeyError:
            out.warning('host %s not in database' % target)

    return temporary_targets

def user_deprecation(out, msg):
    out.warning(msg)<|MERGE_RESOLUTION|>--- conflicted
+++ resolved
@@ -1056,15 +1056,12 @@
 
             updater = self.metadata.get_updater()
 
-<<<<<<< HEAD
             self.println('\n'.join(updater(
                 self.targets,
                 self.metadata.patches,
-                self.metadata.get_package_list()).commands
+                self.metadata.get_package_list(),
+                self.metadata).commands
             ))
-=======
-            print '\n'.join(updater(self.targets, self.metadata.patches, self.metadata.get_package_list(), self.metadata).commands)
->>>>>>> a4384aa3
             del updater
 
     @requires_update
