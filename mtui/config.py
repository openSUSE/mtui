--- conflicted
+++ resolved
@@ -154,16 +154,14 @@
             ('use_keyring', ('mtui', 'use_keyring'),
                 False, bool, self.config.getboolean),
 
-<<<<<<< HEAD
+            ('report_bug_url', ('mtui', 'report_bug_url'),
+                'https://bugzilla.suse.com/enter_bug.cgi?classification=40&product=Testenvironment&submit=Use+This+Product&component=MTUI'
+            ),
+
             ('location', ('mtui', 'location'),
              'default'),
             # process location last as that needs to access
             # RefhostsFactory which need access to parts of config.
-=======
-            ('report_bug_url', ('mtui', 'report_bug_url'),
-                'https://bugzilla.suse.com/enter_bug.cgi?classification=40&product=Testenvironment&submit=Use+This+Product&component=MTUI'
-            ),
->>>>>>> 0d5ac633
         ]
 
         add_normalizer = lambda x: x if len(x) > 3 \
